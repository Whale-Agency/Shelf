datasource db {
  provider = "postgresql"
  url      = env("DATABASE_URL")
}

generator client {
  provider        = "prisma-client-js"
  previewFeatures = ["views", "fullTextSearch"]
}

model Image {
  id String @id @default(cuid())

  contentType String
  altText     String?
  blob        Bytes

  createdAt DateTime @default(now())
  updatedAt DateTime @updatedAt

  location Location?

  user   User   @relation(fields: [userId], references: [id], onDelete: Cascade, onUpdate: Cascade)
  userId String
}

model User {
  id             String  @id @default(cuid())
  email          String  @unique
  username       String  @unique @default(cuid())
  firstName      String?
  lastName       String?
  profilePicture String?
  onboarded      Boolean @default(false)
  customerId     String? @unique // Stripe customer id
  tierId         TierId  @default(free)
  tier           Tier    @relation(fields: [tierId], references: [id])

  // Datetime
  createdAt DateTime @default(now())
  updatedAt DateTime @updatedAt

  // Relationships
  assets        Asset[]
  categories    Category[]
  notes         Note[]
  qrCodes       Qr[]
  scans         Scan[]
  tags          Tag[]
  roles         Role[]
  locations     Location[]
  images        Image[]
  organizations Organization[]
  customFields  CustomField[]

  @@unique([email, username])
}

model Asset {
  id                  String      @id @default(cuid())
  title               String
  description         String?
  mainImage           String?
  mainImageExpiration DateTime?
  status              AssetStatus @default(AVAILABLE)

  // Datetime
  createdAt DateTime @default(now())
  updatedAt DateTime @updatedAt

  // Relationships
  user           User          @relation(fields: [userId], references: [id], onDelete: Cascade, onUpdate: Cascade)
  userId         String
  organization   Organization? @relation(fields: [organizationId], references: [id], onUpdate: Cascade)
  organizationId String?
  category       Category?     @relation(fields: [categoryId], references: [id])
  categoryId     String?
  location       Location?     @relation(fields: [locationId], references: [id])
  locationId     String?

<<<<<<< HEAD
  custody      Custody?
  notes        Note[]
  qrCodes      Qr[]
  reports      ReportFound[]
  tags         Tag[]
  customFields AssetCustomFieldValue[]
=======
  custody         Custody?
  notes           Note[]
  qrCodes         Qr[]
  reports         ReportFound[]
  tags            Tag[]
  assetSearchView AssetSearchView?
}

view AssetSearchView {
  id           String @id @default(cuid())
  searchVector String

  // Relationships
  asset Asset @relation(fields: [assetId], references: [id])
  assetId String @unique
  
  // Datetime
  createdAt DateTime @default(now())
>>>>>>> c83f88fe
}

enum AssetStatus {
  AVAILABLE
  IN_CUSTODY
}

model Category {
  id          String  @id @default(cuid())
  name        String
  description String?
  color       String

  // DateTime
  createdAt DateTime @default(now())
  updatedAt DateTime @updatedAt

  // Relationships
  assets Asset[]
  user   User    @relation(fields: [userId], references: [id], onDelete: Cascade, onUpdate: Cascade)
  userId String
}

model Tag {
  id          String   @id @default(cuid())
  name        String
  description String?
  assets      Asset[]
  userId      String
  user        User     @relation(fields: [userId], references: [id], onDelete: Cascade, onUpdate: Cascade)
  // Datetime
  createdAt   DateTime @default(now())
  updatedAt   DateTime @updatedAt
}

model Note {
  id      String   @id @default(cuid())
  content String
  type    NoteType @default(COMMENT)

  // Datetime
  createdAt DateTime @default(now())
  updatedAt DateTime @updatedAt

  // Relationships
  user    User   @relation(fields: [userId], references: [id], onDelete: Cascade, onUpdate: Cascade)
  userId  String
  asset   Asset  @relation(fields: [assetId], references: [id], onDelete: Cascade, onUpdate: Cascade)
  assetId String
}

enum NoteType {
  COMMENT
  UPDATE
}

model Qr {
  id String @id @default(cuid())

  // Version of the QR code based on spec from Denso wave
  version Int @default(0)

  // Error correction level based on spec from Denso wave
  errorCorrection ErrorCorrection @default(L)

  // Relationships
  asset   Asset?  @relation(fields: [assetId], references: [id], onDelete: SetNull)
  assetId String?

  user   User   @relation(fields: [userId], references: [id], onDelete: Cascade, onUpdate: Cascade)
  userId String

  // DateTime
  createdAt DateTime @default(now())
  updatedAt DateTime @updatedAt
  scans     Scan[]
}

// Stores a report for when a an asset is reported as found
model ReportFound {
  id      String @id @default(cuid())
  email   String
  content String

  // Datetime
  createdAt DateTime @default(now())
  updatedAt DateTime @updatedAt

  // Relationships
  asset   Asset  @relation(fields: [assetId], references: [id], onDelete: Cascade, onUpdate: Cascade)
  assetId String
}

enum ErrorCorrection {
  L
  M
  Q
  H
}

model Scan {
  id String @id @default(cuid())

  latitude  String?
  longitude String?

  userAgent String?

  // When a logged in user scanned the QR code, we store it here
  user   User?   @relation(fields: [userId], references: [id], onDelete: SetNull)
  userId String?

  qr   Qr?     @relation(fields: [qrId], references: [id], onDelete: SetNull)
  qrId String?

  // We also store the qrId as a raw string for reference is fhte qr is deleted
  rawQrId String

  // DateTime
  createdAt DateTime @default(now())
  updatedAt DateTime @updatedAt
}

model Location {
  id          String  @id @default(cuid())
  name        String
  description String?
  address     String?

  image   Image?  @relation(fields: [imageId], references: [id])
  imageId String? @unique

  // Datetime
  createdAt DateTime @default(now())
  updatedAt DateTime @updatedAt

  // Relationships
  user   User   @relation(fields: [userId], references: [id], onDelete: Cascade, onUpdate: Cascade)
  userId String

  assets Asset[]
}

// Master data for roles
model Role {
  id   String @id @unique @default(cuid())
  name Roles  @unique @default(USER)

  createdAt DateTime @default(now())
  updatedAt DateTime @updatedAt

  users User[]
}

enum Roles {
  USER
  ADMIN
}

model TeamMember {
  id   String @id @unique @default(cuid())
  name String

  organizations Organization[]
  custodies     Custody[]

  createdAt DateTime @default(now())
  updatedAt DateTime @updatedAt
}

model Custody {
  id String @id @default(cuid())

  custodian    TeamMember @relation(fields: [teamMemberId], references: [id])
  teamMemberId String

  asset   Asset  @relation(fields: [assetId], references: [id], onDelete: Cascade, onUpdate: Cascade)
  assetId String @unique

  // DateTime
  createdAt DateTime @default(now())
  updatedAt DateTime @updatedAt
}

model Organization {
  id   String           @id @unique @default(cuid())
  name String           @default("Personal")
  type OrganizationType @default(PERSONAL)

  owner  User   @relation(fields: [userId], references: [id], onUpdate: Cascade)
  userId String

  members TeamMember[]
  assets  Asset[]

  createdAt    DateTime      @default(now())
  updatedAt    DateTime      @updatedAt
  customFields CustomField[]
}

enum OrganizationType {
  PERSONAL
}

// Tier Ids are used to identify tiers (products) in Stripe. They must be predictable in our model.
// Each product in stripe has a metadata value called `shelf_tier` which holds the value of the enum
// Add more tiers if needed
enum TierId {
  free
  tier_1
  tier_2
}

// Tiers correspond to Stripe products
model Tier {
  id          TierId     @id // Used to create Stripe product ID
  name        String // Name coming from Stripe product
  subscribers User[]
  tierLimitId TierId?    @unique
  tierLimit   TierLimit? @relation(fields: [tierLimitId], references: [id])
  createdAt   DateTime   @default(now())
  updatedAt   DateTime   @updatedAt
}

model TierLimit {
  id              TierId   @id
  tier            Tier?
  canImportAssets Boolean  @default(false)
  canExportAssets Boolean  @default(false)
  maxCustomFields Int      @default(0)
  createdAt       DateTime @default(now())
  updatedAt       DateTime @updatedAt
}

model CustomField {
  id       String  @id @unique @default(cuid())
  name     String
  helpText String?
  required Boolean @default(false)
  active Boolean @default(true)

  type CustomFieldType @default(TEXT)

  // Relationships
  organization   Organization? @relation(fields: [organizationId], references: [id], onUpdate: Cascade)
  organizationId String

  createdBy User   @relation(fields: [userId], references: [id], onDelete: Cascade, onUpdate: Cascade)
  userId    String

  // Datetime
  createdAt               DateTime                @default(now())
  updatedAt               DateTime                @updatedAt
  assetCustomFieldsValues AssetCustomFieldValue[]
}

enum CustomFieldType {
  TEXT
}

model AssetCustomFieldValue {
  id String @id @default(cuid())

  value String

  // Relationships
  asset   Asset  @relation(fields: [assetId], references: [id], onDelete: Cascade, onUpdate: Cascade)
  assetId String

  customField   CustomField @relation(fields: [customFieldId], references: [id], onUpdate: Cascade)
  customFieldId String

  // Datetime
  createdAt DateTime @default(now())
  updatedAt DateTime @updatedAt
}<|MERGE_RESOLUTION|>--- conflicted
+++ resolved
@@ -78,19 +78,12 @@
   location       Location?     @relation(fields: [locationId], references: [id])
   locationId     String?
 
-<<<<<<< HEAD
   custody      Custody?
   notes        Note[]
   qrCodes      Qr[]
   reports      ReportFound[]
   tags         Tag[]
   customFields AssetCustomFieldValue[]
-=======
-  custody         Custody?
-  notes           Note[]
-  qrCodes         Qr[]
-  reports         ReportFound[]
-  tags            Tag[]
   assetSearchView AssetSearchView?
 }
 
@@ -104,7 +97,6 @@
   
   // Datetime
   createdAt DateTime @default(now())
->>>>>>> c83f88fe
 }
 
 enum AssetStatus {
