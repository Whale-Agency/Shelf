datasource db {
  provider  = "postgresql"
  url       = env("DATABASE_URL")
  directUrl = env("DIRECT_URL")
}

generator client {
  provider        = "prisma-client-js"
  previewFeatures = ["views", "fullTextSearch"]
}

model Image {
  id String @id @default(cuid())

  contentType String
  altText     String?
  blob        Bytes

  createdAt DateTime @default(now())
  updatedAt DateTime @updatedAt

  location     Location?
  organization Organization? @relation("orgImage")

  ownerOrg   Organization @relation("owner", fields: [ownerOrgId], references: [id], onDelete: Cascade, onUpdate: Cascade)
  ownerOrgId String

  user   User   @relation(fields: [userId], references: [id], onDelete: Cascade, onUpdate: Cascade)
  userId String
}

model User {
  id             String  @id @default(cuid())
  email          String  @unique
  username       String  @unique @default(cuid())
  firstName      String?
  lastName       String?
  profilePicture String?
  usedFreeTrial  Boolean @default(false)
  onboarded      Boolean @default(false)
  customerId     String? @unique // Stripe customer id
  sso            Boolean @default(false)

  // Datetime
  createdAt DateTime @default(now())
  updatedAt DateTime @updatedAt

  // Relationships

  assets            Asset[]
  categories        Category[]
  notes             Note[]
  qrCodes           Qr[]
  scans             Scan[]
  tags              Tag[]
  roles             Role[]
  locations         Location[]
  images            Image[]
  organizations     Organization[]
  customFields      CustomField[]
  sentInvites       Invite[]           @relation("inviter")
  receivedInvites   Invite[]           @relation("invitee")
  teamMembers       TeamMember[]
  userOrganizations UserOrganization[]
  bookings          Booking[]          @relation("creator")
  custodies         Booking[]          @relation("custodian")
  createdKits       Kit[]
  tierId            TierId             @default(free)
  tier              Tier               @relation(fields: [tierId], references: [id])

  // This relationship will be used only when tierId == custom
  customTierLimit CustomTierLimit?

  @@unique([email, username])
}

model Asset {
  id                  String      @id @default(cuid())
  title               String
  description         String?
  mainImage           String?
  mainImageExpiration DateTime?
  status              AssetStatus @default(AVAILABLE)
  valuation           Float?      @map("value") // Field to store the monetary value of an asset
  availableToBook     Boolean     @default(true)

  // Datetime
  createdAt DateTime @default(now())
  updatedAt DateTime @updatedAt

  // Relationships
  user           User         @relation(fields: [userId], references: [id], onDelete: Cascade, onUpdate: Cascade)
  userId         String
  organization   Organization @relation(fields: [organizationId], references: [id], onUpdate: Cascade)
  organizationId String
  category       Category?    @relation(fields: [categoryId], references: [id])
  categoryId     String?
  location       Location?    @relation(fields: [locationId], references: [id])
  locationId     String?
  kit            Kit?         @relation(fields: [kitId], references: [id])
  kitId          String?

  custody         Custody?
  notes           Note[]
  qrCodes         Qr[]
  reports         ReportFound[]
  tags            Tag[]
  customFields    AssetCustomFieldValue[]
  assetSearchView AssetSearchView?
  bookings        Booking[]

  //@@unique([title, organizationId]) //prisma doesnt support case insensitive unique index yet
}

view AssetSearchView {
  id           String @id @default(cuid())
  searchVector String

  // Relationships
  asset   Asset  @relation(fields: [assetId], references: [id])
  assetId String @unique

  // Datetime
  createdAt DateTime @default(now())
}

enum AssetStatus {
  AVAILABLE
  IN_CUSTODY
  CHECKED_OUT
}

model Category {
  id          String  @id @default(cuid())
  name        String
  description String?
  color       String

  // DateTime
  createdAt DateTime @default(now())
  updatedAt DateTime @updatedAt

  // Relationships
  assets Asset[]
  user   User    @relation(fields: [userId], references: [id], onDelete: Cascade, onUpdate: Cascade)
  userId String

  customFields CustomField[]

  organization   Organization @relation(fields: [organizationId], references: [id], onUpdate: Cascade)
  organizationId String

  //@@unique([lower(name), organizationId]) //prisma doesnt support case insensitive unique index yet
}

model Tag {
  id          String  @id @default(cuid())
  name        String
  description String?

  //relations
  assets Asset[]
  userId String
  user   User    @relation(fields: [userId], references: [id], onDelete: Cascade, onUpdate: Cascade)

  organization   Organization @relation(fields: [organizationId], references: [id], onUpdate: Cascade)
  organizationId String

  // Datetime
  createdAt DateTime @default(now())
  updatedAt DateTime @updatedAt

  //@@unique([lower(name), organizationId]) //prisma doesnt support case insensitive unique index yet
}

model Note {
  id      String   @id @default(cuid())
  content String
  type    NoteType @default(COMMENT)

  // Datetime
  createdAt DateTime @default(now())
  updatedAt DateTime @updatedAt

  // Relationships
  user    User   @relation(fields: [userId], references: [id], onDelete: Cascade, onUpdate: Cascade)
  userId  String
  asset   Asset  @relation(fields: [assetId], references: [id], onDelete: Cascade, onUpdate: Cascade)
  assetId String
}

enum NoteType {
  COMMENT
  UPDATE
}

model Qr {
  id String @id @default(cuid())

  // Version of the QR code based on spec from Denso wave
  version Int @default(0)

  // Error correction level based on spec from Denso wave
  errorCorrection ErrorCorrection @default(L)

  // Relationships
  asset   Asset?  @relation(fields: [assetId], references: [id], onDelete: SetNull)
  assetId String?

  user   User?   @relation(fields: [userId], references: [id], onDelete: Cascade, onUpdate: Cascade)
  userId String?

  organization   Organization? @relation(fields: [organizationId], references: [id], onUpdate: Cascade)
  organizationId String?

  // This batch is used to group QR codes together when they are created as unclaimed and printed
  batch   PrintBatch? @relation(fields: [batchId], references: [id], onDelete: SetNull)
  batchId String?

  // DateTime
  createdAt DateTime @default(now())
  updatedAt DateTime @updatedAt
  scans     Scan[]
}

model PrintBatch {
  id String @id @default(cuid())

  name String @unique

  // This should be set to true, when QR code is exported for print
  printed Boolean @default(false)

  // Relationships
  qrCodes Qr[]

  // DateTime
  createdAt DateTime @default(now())
  updatedAt DateTime @updatedAt
}

// Stores a report for when a an asset is reported as found
model ReportFound {
  id      String @id @default(cuid())
  email   String
  content String

  // Datetime
  createdAt DateTime @default(now())
  updatedAt DateTime @updatedAt

  // Relationships
  asset   Asset  @relation(fields: [assetId], references: [id], onDelete: Cascade, onUpdate: Cascade)
  assetId String
}

enum ErrorCorrection {
  L
  M
  Q
  H
}

model Scan {
  id String @id @default(cuid())

  latitude  String?
  longitude String?

  userAgent String?

  // When a logged in user scanned the QR code, we store it here
  user   User?   @relation(fields: [userId], references: [id], onDelete: SetNull)
  userId String?

  qr   Qr?     @relation(fields: [qrId], references: [id], onDelete: SetNull)
  qrId String?

  // We also store the qrId as a raw string for reference is fhte qr is deleted
  rawQrId String

  // This will be true if the user manually created the scan by using "Update GPS coordinates"
  manuallyGenerated Boolean @default(false)

  // DateTime
  createdAt DateTime @default(now())
  updatedAt DateTime @updatedAt
}

model Location {
  id          String  @id @default(cuid())
  name        String
  description String?
  address     String?

  image   Image?  @relation(fields: [imageId], references: [id])
  imageId String? @unique

  // Datetime
  createdAt DateTime @default(now())
  updatedAt DateTime @updatedAt

  // Relationships
  user   User   @relation(fields: [userId], references: [id], onDelete: Cascade, onUpdate: Cascade)
  userId String

  organization   Organization @relation(fields: [organizationId], references: [id], onUpdate: Cascade)
  organizationId String

  assets Asset[]

  // @@unique([lower(name), organizationId]) //prisma doesnt support case insensitive unique index yet
}

// Master data for roles
model Role {
  id   String @id @unique @default(cuid())
  name Roles  @unique @default(USER)

  createdAt DateTime @default(now())
  updatedAt DateTime @updatedAt

  users User[]
}

enum Roles {
  USER
  ADMIN
}

model TeamMember {
  id   String @id @unique @default(cuid())
  name String

  organization    Organization @relation(fields: [organizationId], references: [id], onUpdate: Cascade)
  organizationId  String
  custodies       Custody[]
  receivedInvites Invite[]
  user            User?        @relation(fields: [userId], references: [id], onUpdate: Cascade)
  userId          String?
  kitCustodies    KitCustody[]

  createdAt DateTime  @default(now())
  updatedAt DateTime  @updatedAt
  deletedAt DateTime?
  bookings  Booking[]
}

model Custody {
  id String @id @default(cuid())

  custodian    TeamMember @relation(fields: [teamMemberId], references: [id])
  teamMemberId String

  asset   Asset  @relation(fields: [assetId], references: [id], onDelete: Cascade, onUpdate: Cascade)
  assetId String @unique

  // DateTime
  createdAt DateTime @default(now())
  updatedAt DateTime @updatedAt
}

model Organization {
  id   String           @id @unique @default(cuid())
  name String           @default("Personal")
  type OrganizationType @default(PERSONAL)

  owner    User     @relation(fields: [userId], references: [id], onUpdate: Cascade)
  userId   String
  currency Currency @default(USD)

  members TeamMember[]
  assets  Asset[]

  image   Image?  @relation("orgImage", fields: [imageId], references: [id])
  imageId String? @unique

  // Not required. It will only be created for orgs that need sso
  // We can know if an org has SSO by checking the ssoDetailsId
  enabledSso   Boolean     @default(false) // If true, the organization has enabled SSO. This cannot be changed by the user, just managed by the admin
  ssoDetailsId String?
  ssoDetails   SsoDetails? @relation(fields: [ssoDetailsId], references: [id])

  locations         Location[]
  categories        Category[]
  tags              Tag[]
  qrCodes           Qr[]
  invites           Invite[]
  userOrganizations UserOrganization[]

  createdAt    DateTime      @default(now())
  updatedAt    DateTime      @updatedAt
  customFields CustomField[]
  images       Image[]       @relation("owner")
  bookings     Booking[]
  kits         Kit[]
}

model UserOrganization {
  id String @id @unique @default(cuid())

  user           User         @relation(fields: [userId], references: [id], onUpdate: Cascade)
  userId         String
  organization   Organization @relation(fields: [organizationId], references: [id], onUpdate: Cascade)
  organizationId String

  roles     OrganizationRoles[]
  createdAt DateTime            @default(now())
  updatedAt DateTime            @updatedAt

  @@unique([userId, organizationId])
}

enum OrganizationType {
  PERSONAL
  TEAM
}

enum OrganizationRoles {
  ADMIN
  TEAM_MEMBER
  OWNER
  SELF_SERVICE
}

model SsoDetails {
  id String @id @default(cuid())

  // The domain of the organization
  domain String

  organizations Organization[]

  selfServiceGroupId String? // The group id for self service users
  adminGroupId       String? // The group id for admin users

  // Datetime
  createdAt DateTime @default(now())
  updatedAt DateTime @updatedAt
}

// Tier Ids are used to identify tiers (products) in Stripe. They must be predictable in our model.
// Each product in stripe has a metadata value called `shelf_tier` which holds the value of the enum
// Add more tiers if needed
enum TierId {
  free
  tier_1
  tier_2
  custom
}

// Tiers correspond to Stripe products
model Tier {
  id          TierId     @id // Used to create Stripe product ID
  name        String // Name coming from Stripe product
  subscribers User[]
  tierLimitId TierId?    @unique
  tierLimit   TierLimit? @relation(fields: [tierLimitId], references: [id])
  createdAt   DateTime   @default(now())
  updatedAt   DateTime   @updatedAt
}

// TierLimit is used for the basic tiers
model TierLimit {
  id               TierId   @id
  tier             Tier?
  canImportAssets  Boolean  @default(false)
  canExportAssets  Boolean  @default(false)
  canImportNRM     Boolean  @default(false)
  maxCustomFields  Int      @default(0)
  maxOrganizations Int      @default(1)
  createdAt        DateTime @default(now())
  updatedAt        DateTime @updatedAt
}

// CustomTierLimit is used for users which has Tier with ID: custom
model CustomTierLimit {
  id               String   @id @unique @default(cuid())
  user             User?    @relation(fields: [userId], references: [id])
  userId           String?  @unique // This is the foreign key
  canImportAssets  Boolean  @default(true)
  canExportAssets  Boolean  @default(true)
  canImportNRM     Boolean  @default(true)
  maxCustomFields  Int      @default(1000)
  maxOrganizations Int      @default(1)
  createdAt        DateTime @default(now())
  updatedAt        DateTime @updatedAt
}

model CustomField {
  id       String  @id @unique @default(cuid())
  name     String
  helpText String?
  required Boolean @default(false)
  active   Boolean @default(true)

  type    CustomFieldType @default(TEXT)
  options String[]

  // Relationships
  organization   Organization @relation(fields: [organizationId], references: [id], onUpdate: Cascade)
  organizationId String

  createdBy User   @relation(fields: [userId], references: [id], onDelete: Cascade, onUpdate: Cascade)
  userId    String

  categories Category[]

  // Datetime
  createdAt               DateTime                @default(now())
  updatedAt               DateTime                @updatedAt
  assetCustomFieldsValues AssetCustomFieldValue[]

  //@@unique([lower(name), organizationId]) //prisma doesnt support case insensitive unique index yet
}

enum CustomFieldType {
  TEXT
  OPTION
  BOOLEAN
  DATE
  MULTILINE_TEXT
}

model AssetCustomFieldValue {
  id String @id @default(cuid())

  // value String
  value Json //{raw: "actual data",valueText:"text type",valueBoolean:"boolean type" and so on... }

  // Relationships
  asset   Asset  @relation(fields: [assetId], references: [id], onDelete: Cascade, onUpdate: Cascade)
  assetId String

  customField   CustomField @relation(fields: [customFieldId], references: [id], onUpdate: Cascade)
  customFieldId String

  // Datetime
  createdAt DateTime @default(now())
  updatedAt DateTime @updatedAt
}

enum Currency {
  USD // United States Dollar
  EUR // Euro
  GBP // British Pound Sterling
  JPY // Japanese Yen
  AUD // Australian Dollar
  CAD // Canadian Dollar
  CHF // Swiss Franc
  CNY // Chinese Yuan
  DKK // Danish Krone
  INR // Indian Rupee
  ZAR // South African Rand
  BRL // Brazilian Real
  MXN // Mexican Peso
  SGD // Singapore Dollar
  NZD // New Zealand Dollar
  SEK // Swedish Krona
  NOK // Norwegian Krone
  KRW // South Korean Won
  RUB // Russian Ruble
  HKD // Hong Kong Dollar
  SAR // Saudi Riyal
  AED // United Arab Emirates Dirham
}

enum InviteStatuses {
  PENDING
  ACCEPTED
  REJECTED
  INVALIDATED
}

model Invite {
  id String @id @default(cuid())

  //relations
  inviter           User         @relation("inviter", fields: [inviterId], references: [id], onDelete: Cascade, onUpdate: Cascade)
  inviterId         String
  organization      Organization @relation(fields: [organizationId], references: [id], onUpdate: Cascade)
  organizationId    String
  inviteeUser       User?        @relation("invitee", fields: [inviteeUserId], references: [id], onDelete: Cascade, onUpdate: Cascade)
  inviteeUserId     String?
  inviteeTeamMember TeamMember   @relation(fields: [teamMemberId], references: [id])
  teamMemberId      String

  inviteeEmail String
  status       InviteStatuses      @default(PENDING)
  inviteCode   String
  roles        OrganizationRoles[]

  // Datetime
  expiresAt DateTime
  createdAt DateTime @default(now())
  updatedAt DateTime @updatedAt
}

model Announcement {
  id String @id @default(cuid())

  name    String
  content String

  link      String?
  linkText  String?
  published Boolean @default(false)

  // Datetime
  createdAt DateTime @default(now())
  updatedAt DateTime @updatedAt
}

enum BookingStatus {
  DRAFT
  RESERVED
  ONGOING
  OVERDUE
  COMPLETE
  ARCHIVED
  CANCELLED
}

model Booking {
  id String @id @default(cuid())

  name   String
  status BookingStatus @default(DRAFT)

  activeSchedulerReference String?

  // Relationships
  creator   User   @relation("creator", fields: [creatorId], references: [id], onDelete: Cascade, onUpdate: Cascade)
  creatorId String

  custodianUser   User?   @relation("custodian", fields: [custodianUserId], references: [id], onDelete: Cascade, onUpdate: Cascade)
  custodianUserId String?

  custodianTeamMember   TeamMember? @relation(fields: [custodianTeamMemberId], references: [id], onDelete: Cascade, onUpdate: Cascade)
  custodianTeamMemberId String?

  organization   Organization @relation(fields: [organizationId], references: [id], onUpdate: Cascade)
  organizationId String

  assets Asset[]

  // Datetime
  createdAt DateTime  @default(now()) @db.Timestamptz(3)
  updatedAt DateTime  @updatedAt @db.Timestamptz(3)
  from      DateTime? @db.Timestamptz(3)
  to        DateTime? @db.Timestamptz(3)
}

<<<<<<< HEAD
model Session {
  id String @id @default(cuid())

  expires DateTime?
  userId  String?
  data    Json
=======
model Kit {
  id String @id @default(cuid())

  name        String
  description String?
  status      KitStatus @default(AVAILABLE)

  image           String?
  imageExpiration DateTime?

  assets  Asset[]
  custody KitCustody?

  organization   Organization @relation(fields: [organizationId], references: [id], onUpdate: Cascade)
  organizationId String

  createdBy   User   @relation(fields: [createdById], references: [id], onDelete: Cascade)
  createdById String

  createdAt DateTime @default(now())
  updatedAt DateTime @updatedAt
}

enum KitStatus {
  AVAILABLE
  IN_CUSTODY
  CHECKED_OUT
}

model KitCustody {
  id String @id @default(cuid())

  custodian   TeamMember @relation(fields: [custodianId], references: [id])
  custodianId String

  kit   Kit    @relation(fields: [kitId], references: [id], onDelete: Cascade, onUpdate: Cascade)
  kitId String @unique
>>>>>>> a9117b0d

  createdAt DateTime @default(now())
  updatedAt DateTime @updatedAt
}<|MERGE_RESOLUTION|>--- conflicted
+++ resolved
@@ -651,14 +651,6 @@
   to        DateTime? @db.Timestamptz(3)
 }
 
-<<<<<<< HEAD
-model Session {
-  id String @id @default(cuid())
-
-  expires DateTime?
-  userId  String?
-  data    Json
-=======
 model Kit {
   id String @id @default(cuid())
 
@@ -696,7 +688,17 @@
 
   kit   Kit    @relation(fields: [kitId], references: [id], onDelete: Cascade, onUpdate: Cascade)
   kitId String @unique
->>>>>>> a9117b0d
+
+  createdAt DateTime @default(now())
+  updatedAt DateTime @updatedAt
+}
+
+model Session {
+  id String @id @default(cuid())
+
+  expires DateTime?
+  userId  String?
+  data    Json
 
   createdAt DateTime @default(now())
   updatedAt DateTime @updatedAt
