--- conflicted
+++ resolved
@@ -10,7 +10,7 @@
 }
 
 body {
-  @apply text-text-sm bg-white text-gray-900;
+  @apply bg-white text-text-sm text-gray-900;
 }
 
 h1,
@@ -87,7 +87,7 @@
 }
 
 .markdown-viewer blockquote {
-  @apply border-primary-500 border-l-4 pl-4;
+  @apply border-l-4 border-primary-500 pl-4;
 }
 
 .markdown-viewer h1,
@@ -132,11 +132,8 @@
 
 .responsive-filters .form-wrapper {
   @apply flex-col items-start xl:flex-row xl:items-center;
-<<<<<<< HEAD
 }
 
 .custom-list-header {
   @apply flex justify-between border-b px-6 py-[14px] text-gray-600;
-=======
->>>>>>> dc4ba760
 }