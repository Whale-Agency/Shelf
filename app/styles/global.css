:root {
  --tw-ring-color: #eaf2ff;
}

html {
  @apply font-inter;
  /** this is neede because tailwind adds just the property for webkit and tailwind adds just the webkit version*/
  -webkit-text-size-adjust: 100%;
  text-size-adjust: 100%;
}

body {
  @apply bg-white text-text-sm text-gray-900;
}

h1,
h2,
h3,
h4,
h5 {
  @apply font-semibold text-gray-900;
}

h1 {
  @apply text-display-sm font-semibold;
}
h2 {
  @apply text-display-xs;
}
h3 {
  @apply text-text-xl;
}
h4 {
  @apply text-text-lg;
}
h5 {
  @apply text-text-md;
}
h5 {
  @apply text-text-sm;
}

label span {
  @apply capitalize;
}

p {
  @apply text-text-sm font-normal text-gray-600;
}

@keyframes spinner {
  to {
    transform: rotate(360deg);
  }
}

.spinner:before {
  content: "";
  box-sizing: border-box;
  position: absolute;
  top: 50%;
  left: 50%;
  width: 20px;
  height: 20px;
  margin-top: -10px;
  margin-left: -10px;
  border-radius: 50%;
  border: 2px solid #ccc;
  /* border-top-color: #000; */
  @apply border-t-primary-500;
  animation: spinner 0.6s linear infinite;
}

.markdown-viewer ul {
  @apply list-inside list-disc;
}

.markdown-viewer ol {
  @apply list-inside list-decimal;
}

<<<<<<< HEAD
.message p{
  @apply text-[16px] text-gray-900 mb-3 last:mb-0;
=======
[aria-label="Notifications (F8)"] ol {
  @apply bottom-auto top-0;
>>>>>>> 0f99078e
}<|MERGE_RESOLUTION|>--- conflicted
+++ resolved
@@ -79,11 +79,11 @@
   @apply list-inside list-decimal;
 }
 
-<<<<<<< HEAD
+
 .message p{
   @apply text-[16px] text-gray-900 mb-3 last:mb-0;
-=======
+}
+
 [aria-label="Notifications (F8)"] ol {
   @apply bottom-auto top-0;
->>>>>>> 0f99078e
 }