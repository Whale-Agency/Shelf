:root {
  --tw-ring-color: #eaf2ff;
}

html {
  @apply font-inter;
  /** this is neede because tailwind adds just the property for webkit and tailwind adds just the webkit version*/
  -webkit-text-size-adjust: 100%;
  text-size-adjust: 100%;
}

body {
  @apply bg-white text-text-sm text-gray-900;
}

h1,
h2,
h3,
h4,
h5 {
  @apply font-semibold text-gray-900;
}

h1 {
  @apply text-display-sm font-semibold;
}
h2 {
  @apply text-display-xs;
}
h3 {
  @apply text-text-xl;
}
h4 {
  @apply text-text-lg;
}
h5 {
  @apply text-text-md;
}
h5 {
  @apply text-text-sm;
}

label span {
  @apply capitalize;
}

p {
  @apply font-normal;
}

@keyframes spinner {
  to {
    transform: rotate(360deg);
  }
}

.spinner:before {
  content: "";
  box-sizing: border-box;
  position: absolute;
  top: 50%;
  left: 50%;
  width: 20px;
  height: 20px;
  margin-top: -10px;
  margin-left: -10px;
  border-radius: 50%;
  border: 2px solid #ccc;
  /* border-top-color: #000; */
  @apply border-t-primary-500;
  animation: spinner 0.6s linear infinite;
}

.markdown-viewer ul {
  @apply list-inside list-disc;
}

.markdown-viewer ol {
  @apply list-inside list-decimal;
}

.markdown-viewer a {
  text-decoration: underline;
}
.markdown-viewer a:hover {
  @apply text-primary;
}

.markdown-viewer blockquote {
  @apply border-l-4 border-primary-500 pl-4;
}

.markdown-viewer h1,
.markdown-viewer h2,
.markdown-viewer h3,
.markdown-viewer h4,
.markdown-viewer h5,
.markdown-viewer h6 {
  @apply mb-1;
}

.markdown-viewer p:not(:last-child) {
  @apply mb-4;
}

.maplibregl-ctrl-bottom-right {
  display: none;
}

.markdown-viewer table {
  @apply w-full border-collapse rounded-lg text-xs;
}
.markdown-viewer table td,
.markdown-viewer table th {
  @apply border border-gray-200 px-6 py-3 text-gray-600;
}

.markdown-viewer table th {
  @apply bg-gray-50 font-medium text-gray-600;
}

.markdown-viewer table th {
  @apply font-normal;
}

.dialog-backdrop {
  @apply fixed inset-0 z-50 flex items-center justify-center bg-black bg-opacity-50;
}
dialog {
  @apply fixed m-0 h-full w-full bg-transparent p-0 md:relative   md:m-auto md:h-auto md:w-[600px]  md:py-8;
}

.dialog > .scrollable-content::-webkit-scrollbar {
  @apply w-1;
}

.dialog > .scrollable-content::-webkit-scrollbar-thumb {
  @apply rounded-br-lg rounded-tr-lg bg-[#a0a0a0];
}

.dialog > .scrollable-content::-webkit-scrollbar-track {
  @apply rounded-br-lg rounded-tr-lg bg-[#e2e2e2];
}

.responsive-filters .form-wrapper {
  @apply flex-col items-start xl:flex-row xl:items-center;
}

@media (max-width: 767px) {
  .word-break {
    word-break: break-word;
  }
}

.search-form label > span,
.filters-form label > span {
  @apply hidden;
}

.subscription-plan button {
  @apply w-full max-w-full;
}

.switch > span {
  filter: drop-shadow(0px 1px 2px rgba(16, 24, 40, 0.06))
    drop-shadow(0px 1px 3px rgba(16, 24, 40, 0.1));
}
.required-input-label:after {
  color: #e32;
  content: " *";
  display: inline;
}

.horizontal-menu {
  -ms-overflow-style: none; /* IE and Edge */
  scrollbar-width: none; /* Firefox */
}

.horizontal-menu::-webkit-scrollbar {
  display: none;
}

<<<<<<< HEAD
/*removing arrows from valuation input field (type = "number")*/
.valuation-input::-webkit-outer-spin-button,
.valuation-input::-webkit-inner-spin-button {
  -webkit-appearance: none;
  margin: 0;
}

/* Firefox */
.valuation-input {
  -moz-appearance: textfield;
=======
.react-tags {
  @apply bg-white;
>>>>>>> 1fd7ed63
}<|MERGE_RESOLUTION|>--- conflicted
+++ resolved
@@ -180,7 +180,7 @@
   display: none;
 }
 
-<<<<<<< HEAD
+
 /*removing arrows from valuation input field (type = "number")*/
 .valuation-input::-webkit-outer-spin-button,
 .valuation-input::-webkit-inner-spin-button {
@@ -191,8 +191,7 @@
 /* Firefox */
 .valuation-input {
   -moz-appearance: textfield;
-=======
+}
 .react-tags {
   @apply bg-white;
->>>>>>> 1fd7ed63
 }