import { useState } from "react";
import type { Asset } from "@prisma/client";
import { useSearchParams } from "@remix-run/react";
<<<<<<< HEAD
import { useHydrated } from "remix-utils/use-hydrated";
import { ChevronRight, PenIcon, UserIcon, UserXIcon } from "~/components/icons";
=======
import { useHydrated } from "remix-utils";
import {
  ChevronRight,
  DuplicateIcon,
  PenIcon,
  UserIcon,
  UserXIcon,
} from "~/components/icons";
>>>>>>> b716a832
import {
  DropdownMenu,
  DropdownMenuContent,
  DropdownMenuItem,
  DropdownMenuTrigger,
} from "~/components/shared/dropdown";
import { tw } from "~/utils/tw-classes";
import { DeleteAsset } from "./delete-asset";
import { Button } from "../shared";

interface Props {
  asset: {
    title: Asset["title"];
    mainImage: Asset["mainImage"];
    status: Asset["status"];
  };
}

const ConditionalActionsDropdown = ({ asset }: Props) => {
  const assetIsAvailable = asset.status === "AVAILABLE";
  let [searchParams] = useSearchParams();
  const refIsQrScan = searchParams.get("ref") === "qr";
  const defaultOpen = window.innerWidth <= 640 && refIsQrScan;
  const [open, setOpen] = useState(defaultOpen);

  return (
    <>
      <DropdownMenu
        modal={false}
        onOpenChange={(open) => setOpen(open)}
        open={open}
      >
        <DropdownMenuTrigger className="asset-actions">
          <Button variant="secondary" to="#" data-test-id="assetActionsButton">
            <span className="flex items-center gap-2">
              Actions <ChevronRight className="chev" />
            </span>
          </Button>
        </DropdownMenuTrigger>

        {open && (
          <style
            dangerouslySetInnerHTML={{
              __html: `@media (max-width: 640px) {
                [data-radix-popper-content-wrapper] {
                  transform: none !important;
              }
          }`,
            }} // is a hack to fix the dropdown menu not being in the right place on mobile
            // can not target [data-radix-popper-content-wrapper] for this file only with css
            // so we have to use dangerouslySetInnerHTML
            // PR : https://github.com/Shelf-nu/shelf.nu/pull/304
          ></style>
        )}
        <DropdownMenuContent
          asChild
          align="end"
          className="order actions-dropdown static w-screen rounded-b-none rounded-t-lg bg-white p-0 text-right md:static md:w-[180px] md:rounded-lg"
        >
          <div className="order fixed bottom-0 left-0 w-screen rounded-b-none rounded-t-lg bg-white p-0 text-right md:static md:w-[180px] md:rounded-lg">
            <DropdownMenuItem className="mb-2.5 border-b px-8 py-7 md:mb-0 md:p-3">
              {!assetIsAvailable ? (
                <Button
                  to="release-custody"
                  role="link"
                  variant="link"
                  className="justify-start whitespace-nowrap
                text-gray-700 hover:text-gray-700"
                  width="full"
                  onClick={() => setOpen(false)}
                >
                  <span className="flex items-center gap-1">
                    <UserXIcon /> Release Custody
                  </span>
                </Button>
              ) : (
                <Button
                  to="give-custody"
                  role="link"
                  variant="link"
                  className="justify-start text-gray-700 hover:text-gray-700"
                  width="full"
                  onClick={() => setOpen(false)}
                >
                  <span className="flex items-center gap-2">
                    <UserIcon /> Give Custody
                  </span>
                </Button>
              )}
            </DropdownMenuItem>
            <DropdownMenuItem className="px-8 py-4 md:p-3">
              <Button
                to="edit"
                role="link"
                variant="link"
                className="justify-start text-gray-700 hover:text-gray-700"
                width="full"
              >
                <span className="flex items-center gap-2">
                  <PenIcon /> Edit
                </span>
              </Button>
            </DropdownMenuItem>
            <DropdownMenuItem className="p-3">
              <Button
                to="duplicate"
                role="link"
                variant="link"
                className="justify-start text-gray-700 hover:text-gray-700"
                width="full"
              >
                <span
                  className="flex items-center gap-2"
                  onClick={() => setOpen(false)}
                >
                  <DuplicateIcon /> Duplicate
                </span>
              </Button>
            </DropdownMenuItem>
            <DropdownMenuItem
              className="px-8 py-4 md:p-3"
              onSelect={(e) => {
                e.preventDefault();
              }}
            >
              <DeleteAsset asset={asset} />
            </DropdownMenuItem>
            <DropdownMenuItem className="mt-3 border-t p-4 md:hidden md:p-3">
              <Button
                role="button"
                variant="secondary"
                className="flex items-center justify-center text-gray-700 hover:text-gray-700 "
                width="full"
                onClick={() => setOpen(false)}
              >
                Close
              </Button>
            </DropdownMenuItem>
          </div>
        </DropdownMenuContent>
      </DropdownMenu>

      {/* overlay on mobile */}
      <div
        className={tw(
          "fixed right-0 top-0 z-50 h-screen w-screen cursor-pointer bg-[#344054]/50 transition duration-300 ease-in-out md:hidden",
          open ? "visible" : "invisible opacity-0"
        )}
      ></div>
    </>
  );
};

const ActionsDopdown = ({ asset }: Props) => {
  const isHydrated = useHydrated();
  if (!isHydrated)
    return (
      <Button variant="secondary" to="#" data-test-id="assetActionsButton">
        <span className="flex items-center gap-2">
          Actions <ChevronRight className="chev" />
        </span>
      </Button>
    );
  return (
    <div className="actions-dropdown">
      <ConditionalActionsDropdown asset={asset} />
    </div>
  );
};

export default ActionsDopdown;<|MERGE_RESOLUTION|>--- conflicted
+++ resolved
@@ -1,11 +1,7 @@
 import { useState } from "react";
 import type { Asset } from "@prisma/client";
 import { useSearchParams } from "@remix-run/react";
-<<<<<<< HEAD
 import { useHydrated } from "remix-utils/use-hydrated";
-import { ChevronRight, PenIcon, UserIcon, UserXIcon } from "~/components/icons";
-=======
-import { useHydrated } from "remix-utils";
 import {
   ChevronRight,
   DuplicateIcon,
@@ -13,7 +9,6 @@
   UserIcon,
   UserXIcon,
 } from "~/components/icons";
->>>>>>> b716a832
 import {
   DropdownMenu,
   DropdownMenuContent,
