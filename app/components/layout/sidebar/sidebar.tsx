--- conflicted
+++ resolved
@@ -19,20 +19,7 @@
   const [isMobileNavOpen, toggleMobileNav] = useAtom(toggleMobileNavAtom);
   const mainNavigationRef = useRef<HTMLElement>(null);
 
-<<<<<<< HEAD
-=======
-  const [showScanner, setShowScanner] = useState(false);
-
-  const { stopMediaStream } = useMediaStream();
-  useStopMediaStream(stopMediaStream);
-
-  const handleScannerClose = () => {
-    void stopMediaStream();
-    setShowScanner(false);
-  };
-
->>>>>>> 06555a74
-  /** We use optimistic UI for folding of the sidebar
+  /** We use optimistic UI for folding of the scanner.tsx sidebar
    * As we are making a request to the server to store the cookie,
    * we need to use this approach, otherwise the sidebar will close/open
    * only once the response is received from the server
