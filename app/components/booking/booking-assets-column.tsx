--- conflicted
+++ resolved
@@ -61,23 +61,6 @@
     [items]
   );
 
-<<<<<<< HEAD
-  const canManageAssets = canUserManageBookingAssets(booking, isSelfService);
-
-  const manageAssetsDisabled = !canManageAssets
-    ? {
-        reason: isCompleted
-          ? "Booking is completed. You cannot change the assets anymore"
-          : isArchived
-          ? "Booking is archived. You cannot change the assets anymore"
-          : isCancelled
-          ? "Booking is cancelled. You cannot change the assets anymore"
-          : cantManageAssetsAsSelfService
-          ? "You are unable to manage assets at this point because the booking is already reserved. Cancel this booking and create another one if you need to make changes."
-          : "You need to select a start and end date and save your booking before you can add assets to your booking",
-      }
-    : false;
-=======
   const manageAssetsButtonDisabled = useMemo(
     () =>
       !booking.from ||
@@ -107,7 +90,6 @@
       cantManageAssetsAsBase,
     ]
   );
->>>>>>> 72cb6065
 
   return (
     <div className="flex-1">
@@ -121,26 +103,6 @@
               <div className=" text-md font-semibold text-gray-900">Assets</div>
               <div>{totalItems} items</div>
             </div>
-<<<<<<< HEAD
-            <div className="flex items-center gap-3">
-              <Button
-                icon="scan"
-                to="scan-assets"
-                variant="outline"
-                disabled={manageAssetsDisabled}
-              >
-                Scan
-              </Button>
-
-              <Button
-                to={manageAssetsUrl}
-                className="whitespace-nowrap"
-                disabled={manageAssetsDisabled}
-              >
-                Manage assets
-              </Button>
-            </div>
-=======
             <Button
               to={manageAssetsUrl}
               className="whitespace-nowrap"
@@ -148,7 +110,6 @@
             >
               Manage assets
             </Button>
->>>>>>> 72cb6065
           </div>
 
           <div className="overflow-x-auto border border-b-0 border-gray-200 bg-white md:mx-0 md:rounded-b">
