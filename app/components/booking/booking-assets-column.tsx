import React, { useMemo } from "react";
import type { Kit } from "@prisma/client";
import { AssetStatus, BookingStatus } from "@prisma/client";
import { useLoaderData } from "@remix-run/react";
import { useBookingStatusHelpers } from "~/hooks/use-booking-status";
import { useUserIsSelfService } from "~/hooks/user-user-is-self-service";
import type { BookingWithCustodians } from "~/routes/_layout+/bookings";
import type { AssetWithBooking } from "~/routes/_layout+/bookings.$bookingId.add-assets";
import { groupBy } from "~/utils/utils";
import { AssetRowActionsDropdown } from "./asset-row-actions-dropdown";
import { AvailabilityLabel } from "./availability-label";
import KitRowActionsDropdown from "./kit-row-actions-dropdown";
import { AssetImage } from "../assets/asset-image";
import { AssetStatusBadge } from "../assets/asset-status-badge";
import { EmptyState } from "../list/empty-state";
import { ListHeader } from "../list/list-header";
import { ListItem, type ListItemData } from "../list/list-item";
import { Pagination } from "../list/pagination";
import { Badge } from "../shared/badge";
import { Button } from "../shared/button";
import TextualDivider from "../shared/textual-divider";
import { Table, Td, Th } from "../table";

export function BookingAssetsColumn() {
  const { booking, items, totalItems } = useLoaderData<{
    booking: BookingWithCustodians;
    items: ListItemData[];
    totalItems: number;
  }>();
  const hasItems = items?.length > 0;
  const isSelfService = useUserIsSelfService();
  const { isDraft, isReserved, isCompleted, isArchived, isCancelled } =
    useBookingStatusHelpers(booking);

  const manageAssetsUrl = useMemo(
    () =>
      `add-assets?${new URLSearchParams({
        // We force the as String because we know that the booking.from and booking.to are strings and exist at this point.
        // This button wouldnt be available at all if there is no booking.from and booking.to
        bookingFrom: new Date(booking.from as string).toISOString(),
        bookingTo: new Date(booking.to as string).toISOString(),
        hideUnavailable: "true",
        unhideAssetsBookigIds: booking.id,
      })}`,
    [booking]
  );

  // Self service can only manage assets for bookings that are DRAFT
  const cantManageAssetsAsSelfService =
    isSelfService && booking.status !== BookingStatus.DRAFT;

  const { assetsWithoutKits, groupedAssetsWithKits } = useMemo(
    () => ({
      assetsWithoutKits: items.filter((item) => !item.kitId),
      groupedAssetsWithKits: groupBy(
        items.filter((item) => !!item.kitId),
        (item) => item.kitId
      ),
    }),
    [items]
  );

  const canManageAssets =
    !!booking.from &&
    !!booking.to &&
    !isCompleted &&
    !isArchived &&
    !canManageAssetsAsSelfService;

  return (
    <div className="flex-1">
      <div className=" w-full">
        <TextualDivider text="Assets" className="mb-8 lg:hidden" />
        <div className="mb-3 flex gap-4 lg:hidden"></div>
        <div className="flex flex-col">
          {/* THis is a fake table header */}
          <div className="-mx-4 flex justify-between border border-b-0 bg-white p-4 text-left font-normal text-gray-600 md:mx-0 md:rounded-t md:px-6">
            <div>
              <div className=" text-md font-semibold text-gray-900">Assets</div>
              <div>{totalItems} items</div>
            </div>
<<<<<<< HEAD
            <div className="flex items-center gap-3">
              <Button
                icon="scan"
                to="scan-assets"
                variant="outline"
                disabled={!canManageAssets}
              >
                Scan
              </Button>

              <ControlledActionButton
                canUseFeature={canManageAssets}
                buttonContent={{
                  title: "Manage assets",
                  message: isCompleted
                    ? "Booking is completed. You cannot change the assets anymore"
                    : isSelfService
                    ? "You are unable to manage assets at this point because the booking is already reserved. Cancel this booking and create another one if you need to make changes."
                    : "You need to select a start and end date and save your booking before you can add assets to your booking",
                }}
                buttonProps={{
                  as: "button",
                  to: manageAssetsUrl,
                  icon: "plus",
                  className: "whitespace-nowrap",
                }}
                skipCta={true}
              />
            </div>
=======
            <Button
              to={manageAssetsUrl}
              className="whitespace-nowrap"
              disabled={
                !booking.from ||
                !booking.to ||
                isCompleted ||
                isArchived ||
                isCancelled ||
                cantManageAssetsAsSelfService
                  ? {
                      reason: isCompleted
                        ? "Booking is completed. You cannot change the assets anymore"
                        : isArchived
                        ? "Booking is archived. You cannot change the assets anymore"
                        : isCancelled
                        ? "Booking is cancelled. You cannot change the assets anymore"
                        : cantManageAssetsAsSelfService
                        ? "You are unable to manage assets at this point because the booking is already reserved. Cancel this booking and create another one if you need to make changes."
                        : "You need to select a start and end date and save your booking before you can add assets to your booking",
                    }
                  : false
              }
            >
              Manage assets
            </Button>
>>>>>>> fd063a36
          </div>

          <div className="overflow-x-auto border border-b-0 border-gray-200 bg-white md:mx-0 md:rounded-b">
            {!hasItems ? (
              <EmptyState
                className="py-10"
                customContent={{
                  title: "Start by defining a booking period",
                  text: "Assets added to your booking will show up here. You must select a Start and End date and Save your booking in order to be able to add assets.",
                  newButtonRoute: manageAssetsUrl,
                  newButtonContent: "Manage assets",
                  buttonProps: {
                    disabled: !booking.from || !booking.to,
                  },
                }}
              />
            ) : (
              <>
                <Table>
                  <ListHeader hideFirstColumn>
                    <Th>Name</Th>
                    <Th> </Th>
                    <Th>Category</Th>
                    <Th> </Th>
                  </ListHeader>
                  <tbody>
                    {/* List all assets without kit at once */}
                    {assetsWithoutKits.map((asset) => (
                      <ListItem key={asset.id} item={asset}>
                        <ListAssetContent item={asset as AssetWithBooking} />
                      </ListItem>
                    ))}

                    {/* List all the assets which are part of a kit */}
                    {Object.values(groupedAssetsWithKits).map((assets) => {
                      const kit = assets[0].kit as Kit;

                      return (
                        <React.Fragment key={kit.id}>
                          <ListItem item={kit} className="bg-gray-50">
                            <Td className="w-full">
                              <Button
                                to={`/kits/${kit.id}`}
                                variant="link"
                                className="text-gray-900 hover:text-gray-700"
                              >
                                {kit.name}
                              </Button>

                              <p className="text-sm text-gray-600">
                                {assets.length} assets
                              </p>
                            </Td>

                            <Td> </Td>
                            <Td> </Td>

                            <Td className="pr-4 text-right">
                              {(!isSelfService && isDraft) || isReserved ? (
                                <KitRowActionsDropdown kit={kit} />
                              ) : null}
                            </Td>
                          </ListItem>

                          {assets.map((asset) => (
                            <ListItem key={asset.id} item={asset}>
                              <ListAssetContent
                                item={asset as AssetWithBooking}
                              />
                            </ListItem>
                          ))}
                        </React.Fragment>
                      );
                    })}
                  </tbody>
                </Table>
                <Pagination className="border-b" />
              </>
            )}
          </div>
        </div>
      </div>
    </div>
  );
}

const ListAssetContent = ({ item }: { item: AssetWithBooking }) => {
  const { category } = item;
  const { booking } = useLoaderData<{ booking: BookingWithCustodians }>();
  const isSelfService = useUserIsSelfService();
  const { isOngoing, isCompleted, isArchived, isOverdue, isReserved } =
    useBookingStatusHelpers(booking);

  /** Weather the asset is checked out in a booking different than the current one */
  const isCheckedOut = useMemo(
    () =>
      (item.status === AssetStatus.CHECKED_OUT &&
        !item.bookings.some((b) => b.id === booking.id)) ??
      false,
    [item.status, item.bookings, booking.id]
  );

  const isPartOfKit = !!item.kitId;

  return (
    <>
      <Td className="w-full p-0 md:p-0">
        <div className="flex justify-between gap-3 p-4 md:justify-normal md:px-6">
          <div className="flex items-center gap-3">
            <div className="flex size-12 items-center justify-center">
              <AssetImage
                asset={{
                  assetId: item.id,
                  mainImage: item.mainImage,
                  mainImageExpiration: item.mainImageExpiration,
                  alt: item.title,
                }}
                className="size-full rounded-[4px] border object-cover"
              />
            </div>
            <div className="flex flex-row items-center gap-2 md:flex-col md:items-start md:gap-0">
              <div className="min-w-[130px]">
                <span className="word-break mb-1 block font-medium">
                  <Button
                    to={`/assets/${item.id}`}
                    variant="link"
                    className="text-gray-900 hover:text-gray-700"
                  >
                    {item.title}
                  </Button>
                </span>
                <div>
                  <AssetStatusBadge
                    status={item.status}
                    availableToBook={item.availableToBook}
                  />
                </div>
              </div>
            </div>
          </div>
        </div>
      </Td>
      {/* If asset status is different than available, we need to show a label */}
      <Td>
        {!isCompleted && !isArchived ? (
          <AvailabilityLabel asset={item} isCheckedOut={isCheckedOut} />
        ) : null}
      </Td>
      <Td className="">
        {category ? (
          <Badge color={category.color} withDot={false}>
            {category.name}
          </Badge>
        ) : null}
      </Td>
      <Td className="pr-4 text-right">
        {/* Self Service can only remove assets if the booking is not started already */}
        {(isSelfService && (isOngoing || isOverdue || isReserved)) ||
        isPartOfKit ? null : (
          <AssetRowActionsDropdown asset={item} />
        )}
      </Td>
    </>
  );
};<|MERGE_RESOLUTION|>--- conflicted
+++ resolved
@@ -67,59 +67,7 @@
     !isArchived &&
     !canManageAssetsAsSelfService;
 
-  return (
-    <div className="flex-1">
-      <div className=" w-full">
-        <TextualDivider text="Assets" className="mb-8 lg:hidden" />
-        <div className="mb-3 flex gap-4 lg:hidden"></div>
-        <div className="flex flex-col">
-          {/* THis is a fake table header */}
-          <div className="-mx-4 flex justify-between border border-b-0 bg-white p-4 text-left font-normal text-gray-600 md:mx-0 md:rounded-t md:px-6">
-            <div>
-              <div className=" text-md font-semibold text-gray-900">Assets</div>
-              <div>{totalItems} items</div>
-            </div>
-<<<<<<< HEAD
-            <div className="flex items-center gap-3">
-              <Button
-                icon="scan"
-                to="scan-assets"
-                variant="outline"
-                disabled={!canManageAssets}
-              >
-                Scan
-              </Button>
-
-              <ControlledActionButton
-                canUseFeature={canManageAssets}
-                buttonContent={{
-                  title: "Manage assets",
-                  message: isCompleted
-                    ? "Booking is completed. You cannot change the assets anymore"
-                    : isSelfService
-                    ? "You are unable to manage assets at this point because the booking is already reserved. Cancel this booking and create another one if you need to make changes."
-                    : "You need to select a start and end date and save your booking before you can add assets to your booking",
-                }}
-                buttonProps={{
-                  as: "button",
-                  to: manageAssetsUrl,
-                  icon: "plus",
-                  className: "whitespace-nowrap",
-                }}
-                skipCta={true}
-              />
-            </div>
-=======
-            <Button
-              to={manageAssetsUrl}
-              className="whitespace-nowrap"
-              disabled={
-                !booking.from ||
-                !booking.to ||
-                isCompleted ||
-                isArchived ||
-                isCancelled ||
-                cantManageAssetsAsSelfService
+  const manageAssetsDisabled = !canManageAssets
                   ? {
                       reason: isCompleted
                         ? "Booking is completed. You cannot change the assets anymore"
@@ -132,11 +80,38 @@
                         : "You need to select a start and end date and save your booking before you can add assets to your booking",
                     }
                   : false
-              }
+
+  return (
+    <div className="flex-1">
+      <div className=" w-full">
+        <TextualDivider text="Assets" className="mb-8 lg:hidden" />
+        <div className="mb-3 flex gap-4 lg:hidden"></div>
+        <div className="flex flex-col">
+          {/* THis is a fake table header */}
+          <div className="-mx-4 flex justify-between border border-b-0 bg-white p-4 text-left font-normal text-gray-600 md:mx-0 md:rounded-t md:px-6">
+            <div>
+              <div className=" text-md font-semibold text-gray-900">Assets</div>
+              <div>{totalItems} items</div>
+            </div>
+            <div className="flex items-center gap-3">
+              <Button
+                icon="scan"
+                to="scan-assets"
+                variant="outline"
+                disabled={manageAssetsDisabled}
+              >
+                Scan
+              </Button>
+
+<Button
+              to={manageAssetsUrl}
+              className="whitespace-nowrap"
+              disabled={manageAssetsDisabled}
             >
               Manage assets
             </Button>
->>>>>>> fd063a36
+            </div>
+            
           </div>
 
           <div className="overflow-x-auto border border-b-0 border-gray-200 bg-white md:mx-0 md:rounded-b">
