--- conflicted
+++ resolved
@@ -1,11 +1,8 @@
 import { useLoaderData } from "@remix-run/react";
 import { useAtom } from "jotai";
 import type { loader } from "~/routes/_layout+/assets.$assetId.give-custody";
-<<<<<<< HEAD
+import { tw } from "~/utils";
 import { updateSelectedCustodyUserAtom } from "../../atoms/assign-custody-user";
-=======
-import { tw } from "~/utils";
->>>>>>> 368ae737
 import {
   Select,
   SelectTrigger,
@@ -37,17 +34,7 @@
   }
 ) {
   const { teamMembers } = useLoaderData<typeof loader>();
-<<<<<<< HEAD
   const [, updateSelectedCustodyUser] = useAtom(updateSelectedCustodyUserAtom);
-
-  return (
-    <div className="relative w-full">
-      <Select
-        onValueChange={(e) => updateSelectedCustodyUser(JSON.parse(e))}
-        name="custodian"
-      >
-        <SelectTrigger>
-=======
 
   let defaultValue = undefined;
 
@@ -73,11 +60,15 @@
 
   return (
     <div className="relative w-full">
-      <Select name="custodian" defaultValue={defaultValue} disabled={disabled}>
+      <Select
+        onValueChange={(value) => updateSelectedCustodyUser(JSON.parse(value))}
+        name="custodian"
+        disabled={disabled}
+        defaultValue={defaultValue}
+      >
         <SelectTrigger
           className={tw(disabled ? "cursor-not-allowed" : "", className)}
         >
->>>>>>> 368ae737
           <SelectValue placeholder="Select a team member" />
         </SelectTrigger>
         <div>
@@ -94,20 +85,12 @@
                 {teamMembers.map((member) => (
                   <SelectItem
                     key={member.id}
-<<<<<<< HEAD
                     value={JSON.stringify({
                       id: member.id,
                       name: member.name,
-                      userId: member.userId,
+                      userId: member?.userId,
                       email: member.user?.email,
                     })}
-=======
-                    value={`${JSON.stringify({
-                      id: member.id,
-                      name: member.name,
-                      userId: member?.userId,
-                    })}`}
->>>>>>> 368ae737
                   >
                     {member.user ? (
                       <div className="flex items-center gap-3 truncate py-3.5 pr-1">
