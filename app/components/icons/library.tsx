--- conflicted
+++ resolved
@@ -1602,7 +1602,24 @@
   </svg>
 );
 
-<<<<<<< HEAD
+export const ScanIcon = (props: SVGProps<SVGSVGElement>) => (
+  <svg
+    xmlns="http://www.w3.org/2000/svg"
+    width="20"
+    height="20"
+    fill="none"
+    {...props}
+  >
+    <path
+      stroke="currentColor"
+      strokeLinecap="round"
+      strokeLinejoin="round"
+      strokeWidth={1.667}
+      d="M6.667 2.5H6.5c-1.4 0-2.1 0-2.635.272a2.5 2.5 0 0 0-1.093 1.093C2.5 4.4 2.5 5.1 2.5 6.5v.167M6.667 17.5H6.5c-1.4 0-2.1 0-2.635-.273a2.5 2.5 0 0 1-1.093-1.092C2.5 15.6 2.5 14.9 2.5 13.5v-.167m15-6.666V6.5c0-1.4 0-2.1-.273-2.635a2.5 2.5 0 0 0-1.092-1.093C15.6 2.5 14.9 2.5 13.5 2.5h-.167M17.5 13.333v.167c0 1.4 0 2.1-.273 2.635a2.5 2.5 0 0 1-1.092 1.092c-.535.273-1.235.273-2.635.273h-.167M2.5 10h.008m3.742 0h.008m7.492 0h.008M10 10h.008m7.492 0h.008"
+    />
+  </svg>
+);
+
 export const InstallIcon = (props: SVGProps<SVGSVGElement>) => (
   <svg
     width="20"
@@ -1618,22 +1635,6 @@
       stroke-width="1.75"
       stroke-linecap="round"
       stroke-linejoin="round"
-=======
-export const ScanIcon = (props: SVGProps<SVGSVGElement>) => (
-  <svg
-    xmlns="http://www.w3.org/2000/svg"
-    width="20"
-    height="20"
-    fill="none"
-    {...props}
-  >
-    <path
-      stroke="currentColor"
-      strokeLinecap="round"
-      strokeLinejoin="round"
-      strokeWidth={1.667}
-      d="M6.667 2.5H6.5c-1.4 0-2.1 0-2.635.272a2.5 2.5 0 0 0-1.093 1.093C2.5 4.4 2.5 5.1 2.5 6.5v.167M6.667 17.5H6.5c-1.4 0-2.1 0-2.635-.273a2.5 2.5 0 0 1-1.093-1.092C2.5 15.6 2.5 14.9 2.5 13.5v-.167m15-6.666V6.5c0-1.4 0-2.1-.273-2.635a2.5 2.5 0 0 0-1.092-1.093C15.6 2.5 14.9 2.5 13.5 2.5h-.167M17.5 13.333v.167c0 1.4 0 2.1-.273 2.635a2.5 2.5 0 0 1-1.092 1.092c-.535.273-1.235.273-2.635.273h-.167M2.5 10h.008m3.742 0h.008m7.492 0h.008M10 10h.008m7.492 0h.008"
->>>>>>> c9d5c588
     />
   </svg>
 );