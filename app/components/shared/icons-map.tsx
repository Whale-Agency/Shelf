import { CalendarIcon } from "@radix-ui/react-icons";
import { Spinner } from "./spinner";

import {
  ArchiveIcon,
  CoinsIcon,
  MailIcon,
  PlusIcon,
  RefreshIcon,
  SearchIcon,
  SuccessIcon,
  TrashIcon,
  XIcon,
  BarCodeIcon,
  PenIcon,
  HomeIcon,
  QuestionsIcon,
  WriteIcon,
  TagsIcon,
  CategoriesIcon,
  LocationMarkerIcon,
  AssetsIcon,
  DownloadIcon,
  PrintIcon,
  SettingsIcon,
  SendIcon,
  LogoutIcon,
  HelpIcon,
  Profile,
  UserIcon,
  GpsMarkerIcon,
  DuplicateIcon,
  GraphIcon,
  ScanQRIcon,
  SwitchIcon,
  KitIcon,
  BookingsIcon,
  CheckOutIcon,
  CheckInIcon,
  CheckIcon,
<<<<<<< HEAD
  PartialCheckboxIcon,
=======
  AssetLabel,
>>>>>>> afc2096b
} from "../icons/library";

/** The possible options for icons to be rendered in the button */
export type IconType =
  | "check"
  | "plus"
  | "trash"
  | "archive"
  | "mail"
  | "search"
  | "spinner"
  | "x"
  | "refresh"
  | "coins"
  | "barcode"
  | "pen"
  | "success"
  | "home"
  | "question"
  | "write"
  | "tag"
  | "category"
  | "location"
  | "gps"
  | "duplicate"
  | "asset"
  | "download"
  | "print"
  | "settings"
  | "logout"
  | "help"
  | "profile"
  | "send"
  | "user"
  | "calendar"
  | "graph"
  | "scanQR"
  | "switch"
  | "kit"
  | "bookings"
  | "check-out"
  | "check-in"
<<<<<<< HEAD
  | "partial-checkbox";
=======
  | "asset-label";
>>>>>>> afc2096b

type IconsMap = {
  [key in IconType]: JSX.Element;
};

export const iconsMap: IconsMap = {
  check: <CheckIcon />,
  plus: <PlusIcon />,
  trash: <TrashIcon />,
  archive: <ArchiveIcon />,
  mail: <MailIcon />,
  search: <SearchIcon />,
  spinner: <Spinner />,
  x: <XIcon />,
  refresh: <RefreshIcon />,
  coins: <CoinsIcon />,
  barcode: <BarCodeIcon />,
  pen: <PenIcon />,
  success: <SuccessIcon />,
  home: <HomeIcon />,
  question: <QuestionsIcon />,
  write: <WriteIcon />,
  tag: <TagsIcon />,
  category: <CategoriesIcon />,
  location: <LocationMarkerIcon />,
  gps: <GpsMarkerIcon />,
  duplicate: <DuplicateIcon />,
  asset: <AssetsIcon />,
  download: <DownloadIcon />,
  print: <PrintIcon />,
  settings: <SettingsIcon />,
  help: <HelpIcon />,
  profile: <Profile />,
  logout: <LogoutIcon />,
  send: <SendIcon />,
  user: <UserIcon />,
  calendar: <CalendarIcon className="size-5" />,
  bookings: <BookingsIcon />,
  graph: <GraphIcon />,
  scanQR: <ScanQRIcon />,
  switch: <SwitchIcon />,
  kit: <KitIcon />,
  "check-out": <CheckOutIcon />,
  "check-in": <CheckInIcon />,
<<<<<<< HEAD
  "partial-checkbox": <PartialCheckboxIcon />,
=======
  "asset-label": <AssetLabel />,
>>>>>>> afc2096b
};

export default iconsMap;<|MERGE_RESOLUTION|>--- conflicted
+++ resolved
@@ -38,11 +38,8 @@
   CheckOutIcon,
   CheckInIcon,
   CheckIcon,
-<<<<<<< HEAD
   PartialCheckboxIcon,
-=======
   AssetLabel,
->>>>>>> afc2096b
 } from "../icons/library";
 
 /** The possible options for icons to be rendered in the button */
@@ -85,11 +82,8 @@
   | "bookings"
   | "check-out"
   | "check-in"
-<<<<<<< HEAD
   | "partial-checkbox";
-=======
   | "asset-label";
->>>>>>> afc2096b
 
 type IconsMap = {
   [key in IconType]: JSX.Element;
@@ -134,11 +128,8 @@
   kit: <KitIcon />,
   "check-out": <CheckOutIcon />,
   "check-in": <CheckInIcon />,
-<<<<<<< HEAD
   "partial-checkbox": <PartialCheckboxIcon />,
-=======
   "asset-label": <AssetLabel />,
->>>>>>> afc2096b
 };
 
 export default iconsMap;