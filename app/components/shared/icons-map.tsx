--- conflicted
+++ resolved
@@ -29,12 +29,9 @@
   LogoutIcon,
   HelpIcon,
   Profile,
-<<<<<<< HEAD
   CopyIcon,
   SignIcon,
-=======
   UserIcon,
->>>>>>> 368ae737
 } from "../icons/library";
 
 /** The possible options for icons to be rendered in the button */
@@ -69,12 +66,9 @@
   | "help"
   | "profile"
   | "send"
-<<<<<<< HEAD
   | "copy"
-  | "sign";
-=======
+  | "sign"
   | "user";
->>>>>>> 368ae737
 
 type IconsMap = {
   [key in Icon]: JSX.Element;
@@ -107,15 +101,12 @@
   profile: <Profile />,
   logout: <LogoutIcon />,
   send: <SendIcon />,
-<<<<<<< HEAD
   star: <StarIcon />,
   deactivate: <DeactivateIcon />,
   pdf: <PdfIcon />,
   copy: <CopyIcon />,
   sign: <SignIcon />,
-=======
   user: <UserIcon />,
->>>>>>> 368ae737
 };
 
 export default iconsMap;