import { Spinner } from "./spinner";

import {
  ArchiveIcon,
  CoinsIcon,
  MailIcon,
  PlusIcon,
  RefreshIcon,
  SearchIcon,
  SuccessIcon,
  TrashIcon,
  XIcon,
  BarCodeIcon,
  PenIcon,
  HomeIcon,
  QuestionsIcon,
  WriteIcon,
  TagsIcon,
  CategoriesIcon,
  LocationMarkerIcon,
  AssetsIcon,
  DownloadIcon,
  PrintIcon,
  SettingsIcon,
  SendIcon,
<<<<<<< HEAD
  StarIcon,
  DeactivateIcon,
  PdfIcon,
=======
  LogoutIcon,
  HelpIcon,
  Profile,
>>>>>>> 0a558f5d
} from "../icons/library";

/** The possible options for icons to be rendered in the button */
export type Icon =
  | "plus"
  | "trash"
  | "archive"
  | "mail"
  | "search"
  | "spinner"
  | "x"
  | "refresh"
  | "coins"
  | "barcode"
  | "pen"
  | "success"
  | "home"
  | "question"
  | "write"
  | "tag"
  | "category"
  | "location"
  | "asset"
  | "download"
  | "print"
  | "settings"
<<<<<<< HEAD
  | "send"
  | "star"
  | "deactivate"
  | "pdf";
=======
  | "logout"
  | "help"
  | "profile"
  | "send";
>>>>>>> 0a558f5d

type IconsMap = {
  [key in Icon]: JSX.Element;
};

export const iconsMap: IconsMap = {
  plus: <PlusIcon />,
  trash: <TrashIcon />,
  archive: <ArchiveIcon />,
  mail: <MailIcon />,
  search: <SearchIcon />,
  spinner: <Spinner />,
  x: <XIcon />,
  refresh: <RefreshIcon />,
  coins: <CoinsIcon />,
  barcode: <BarCodeIcon />,
  pen: <PenIcon />,
  success: <SuccessIcon />,
  home: <HomeIcon />,
  question: <QuestionsIcon />,
  write: <WriteIcon />,
  tag: <TagsIcon />,
  category: <CategoriesIcon />,
  location: <LocationMarkerIcon />,
  asset: <AssetsIcon />,
  download: <DownloadIcon />,
  print: <PrintIcon />,
  settings: <SettingsIcon />,
  help: <HelpIcon />,
  profile: <Profile />,
  logout: <LogoutIcon />,
  send: <SendIcon />,
  star: <StarIcon />,
  deactivate: <DeactivateIcon />,
  pdf: <PdfIcon />,
};

export default iconsMap;<|MERGE_RESOLUTION|>--- conflicted
+++ resolved
@@ -23,15 +23,14 @@
   PrintIcon,
   SettingsIcon,
   SendIcon,
-<<<<<<< HEAD
   StarIcon,
   DeactivateIcon,
   PdfIcon,
-=======
   LogoutIcon,
   HelpIcon,
   Profile,
->>>>>>> 0a558f5d
+  CopyIcon,
+  SignIcon,
 } from "../icons/library";
 
 /** The possible options for icons to be rendered in the button */
@@ -58,17 +57,16 @@
   | "download"
   | "print"
   | "settings"
-<<<<<<< HEAD
   | "send"
   | "star"
   | "deactivate"
-  | "pdf";
-=======
+  | "pdf"
   | "logout"
   | "help"
   | "profile"
-  | "send";
->>>>>>> 0a558f5d
+  | "send"
+  | "copy"
+  | "sign";
 
 type IconsMap = {
   [key in Icon]: JSX.Element;
@@ -104,6 +102,8 @@
   star: <StarIcon />,
   deactivate: <DeactivateIcon />,
   pdf: <PdfIcon />,
+  copy: <CopyIcon />,
+  sign: <SignIcon />,
 };
 
 export default iconsMap;