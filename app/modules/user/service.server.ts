--- conflicted
+++ resolved
@@ -5,11 +5,8 @@
 import { json, type LoaderFunctionArgs } from "@remix-run/node";
 import type { User as SupabaseUser } from "@supabase/supabase-js";
 import sharp from "sharp";
-<<<<<<< HEAD
+import type { AuthSession } from "server/session";
 import type { ExtendedPrismaClient } from "~/database";
-=======
-import type { AuthSession } from "server/session";
->>>>>>> 2dbdd7fa
 import { db } from "~/database";
 
 import {
