import { BookingStatus, AssetStatus, KitStatus } from "@prisma/client";
import type {
  Booking,
  Prisma,
  Organization,
  Asset,
  Kit,
  User,
  UserOrganization,
} from "@prisma/client";
import { db } from "~/database/db.server";
import { bookingUpdatesTemplateString } from "~/emails/bookings-updates-template";
import { sendEmail } from "~/emails/mail.server";
import { getStatusClasses, isOneDayEvent } from "~/utils/calendar";
import { getDateTimeFormat } from "~/utils/client-hints";
import { calcTimeDifference } from "~/utils/date-fns";
import { sendNotification } from "~/utils/emitter/send-notification.server";
import type { ErrorLabel } from "~/utils/error";
import { isLikeShelfError, isNotFoundError, ShelfError } from "~/utils/error";
import { getRedirectUrlFromRequest } from "~/utils/http";
import { getCurrentSearchParams } from "~/utils/http.server";
import { ALL_SELECTED_KEY } from "~/utils/list";
import { Logger } from "~/utils/logger";
import { scheduler } from "~/utils/scheduler.server";
import type { MergeInclude } from "~/utils/utils";
import { bookingSchedulerEventsEnum, schedulerKeys } from "./constants";
import {
  assetReservedEmailContent,
  cancelledBookingEmailContent,
  completedBookingEmailContent,
  deletedBookingEmailContent,
  sendCheckinReminder,
} from "./email-helpers";
import type { BookingUpdateIntent, ClientHint, SchedulerData } from "./types";
// eslint-disable-next-line import/no-cycle
import { getBookingWhereInput } from "./utils.server";
import { createNotes } from "../note/service.server";
import { getOrganizationAdminsEmails } from "../organization/service.server";
import { getUserByID } from "../user/service.server";

const label: ErrorLabel = "Booking";

/** Includes needed for booking to have all data required for emails */
export const bookingIncludeForEmails = {
  custodianTeamMember: true,
  custodianUser: true,
  organization: {
    include: {
      owner: {
        select: { email: true },
      },
    },
  },
  _count: {
    select: { assets: true },
  },
};

async function cancelScheduler(b?: Booking | null) {
  try {
    if (b?.activeSchedulerReference) {
      await scheduler.cancel(b.activeSchedulerReference);
    }
  } catch (cause) {
    Logger.error(
      new ShelfError({
        cause,
        message: "Failed to cancel the scheduler for booking",
        additionalData: { booking: b },
        label,
      })
    );
  }
}

export async function scheduleNextBookingJob({
  data,
  when,
}: {
  data: SchedulerData;
  when: Date;
}) {
  try {
    const id = await scheduler.sendAfter(
      schedulerKeys.bookingQueue,
      data,
      {},
      when
    );
    await db.booking.update({
      where: { id: data.id },
      data: { activeSchedulerReference: id },
    });
  } catch (cause) {
    throw new ShelfError({
      cause,
      message: "Something went wrong while scheduling the next booking job.",
      additionalData: { ...data, when },
      label,
    });
  }
}

async function updateBookingAssetStates(
  booking: Booking & { assets: Pick<Asset, "id">[] },
  status: AssetStatus
) {
  try {
    return await db.asset.updateMany({
      where: {
        status: { not: status },
        id: { in: booking.assets.map((a) => a.id) },
      },
      data: { status },
    });
  } catch (cause) {
    throw new ShelfError({
      cause,
      message: "Something went wrong while updating the booking asset states.",
      additionalData: { booking, status },
      label,
    });
  }
}

async function updateBookingKitStates({
  kitIds,
  status,
}: {
  kitIds: string[];
  status: KitStatus;
}) {
  try {
    return await db.kit.updateMany({
      where: { id: { in: kitIds } },
      data: { status },
    });
  } catch (cause) {
    throw new ShelfError({
      cause,
      message: "Something went wrong while updating the booking kit states.",
      additionalData: { kitIds, status },
      label,
    });
  }
}

const BOOKING_COMMON_INCLUDE = {
  custodianTeamMember: true,
  custodianUser: true,
} as Prisma.BookingInclude;
//client should pass new Date().toIsoString() to action handler for to and from
export async function upsertBooking(
  booking: Partial<
    Pick<
      Booking,
      | "from"
      | "id"
      | "creatorId"
      | "name"
      | "organizationId"
      | "status"
      | "to"
      | "custodianTeamMemberId"
      | "custodianUserId"
      | "description"
    > & { assetIds: Asset["id"][]; isExpired: boolean }
  >,
  hints: ClientHint,
  isBaseOrSelfService: boolean = false
) {
  try {
    const {
      assetIds,
      creatorId,
      organizationId,
      custodianTeamMemberId,
      custodianUserId,
      id,
      description,
      isExpired,
      ...rest
    } = booking;
    let data: Prisma.BookingUpdateInput = { ...rest };

    const assetsWithKits = id
      ? await db.asset.findMany({
          where: { bookings: { some: { id } } },
          select: { id: true, kitId: true },
        })
      : null;

    const kitIds = getKitIdsByAssets(assetsWithKits ?? []);
    const hasKits = kitIds.length > 0;

    if (assetIds?.length) {
      data.assets = {
        connect: assetIds.map((id) => ({
          id,
        })),
      };
    }
    if (custodianUserId) {
      data.custodianUser = {
        connect: { id: custodianUserId },
      };
      //to change custodian
      // We check if ID is passed,
      // because in the case when we are creating a new booking but passing custodianUserId,
      // there is nothing to disconnect
      // So we only disconnect when id is passed which tells us we are editing an existing booking
      if (id) {
        data.custodianTeamMember = {
          disconnect: true,
        };
      }
    } else if (custodianTeamMemberId) {
      const custodianUser = await db.teamMember
        .findUniqueOrThrow({
          where: {
            id: custodianTeamMemberId,
          },
          select: {
            id: true,
            user: true,
          },
        })
        .catch((cause) => {
          throw new ShelfError({
            cause,
            message: "Cannot find team member",
            additionalData: { custodianTeamMemberId },
            label,
          });
        });

      data.custodianTeamMember = {
        connect: { id: custodianTeamMemberId },
      };

      if (custodianUser.user?.id) {
        data.custodianUser = {
          connect: { id: custodianUser.user.id },
        };
      } else if (id) {
        const b = await db.booking.findFirst({
          where: { id },
          select: { custodianUserId: true },
        });

        if (b?.custodianUserId) {
          data.custodianUser = {
            disconnect: true,
          };
        }
      }
    }

    if (description) {
      data.description = description;
    }

    /** Editing */
    if (id) {
      let newAssetStatus;
      let newKitStatus;
      const isTerminalState = [
        BookingStatus.ARCHIVED,
        BookingStatus.CANCELLED,
        BookingStatus.COMPLETE,
      ].includes(booking.status as any);

      //no need to fetch old booking always, we need only for this case(for now)
      const oldBooking = isTerminalState
        ? await db.booking.findFirst({ where: { id } })
        : null;

      if (isTerminalState) {
        if (
          oldBooking &&
          [BookingStatus.ONGOING, BookingStatus.OVERDUE].includes(
            oldBooking.status as any
          ) // Check if the booking was ongoing or overdue
        ) {
          // booking has ended, make asset available
          newAssetStatus = AssetStatus.AVAILABLE;

          // if booking as some kits, make kits available
          if (hasKits) {
            newKitStatus = KitStatus.AVAILABLE;
          }
        }
        //cancel any active schedulers
        await cancelScheduler(oldBooking);
      }

      //update
      const res = await db.booking
        .update({
          where: { id },
          data,
          include: {
            ...BOOKING_COMMON_INCLUDE,
            assets: true,
            ...bookingIncludeForEmails,
          },
        })
        .catch((cause) => {
          throw new ShelfError({
            cause,
            message:
              "Something went wrong while updating the booking. Please try again or contact support.",
            additionalData: { id, data },
            label,
          });
        });

      if (
        // For both regular checkouts (ONGOING) and expired checkouts (OVERDUE)
        ((booking.status === BookingStatus.ONGOING ||
          booking.status === BookingStatus.OVERDUE) &&
          isExpired) ||
        booking.status === BookingStatus.ONGOING ||
        (res.status === BookingStatus.ONGOING && booking.assetIds?.length)
      ) {
        newAssetStatus = AssetStatus.CHECKED_OUT;
        if (hasKits) {
          newKitStatus = AssetStatus.CHECKED_OUT;
        }
      }

      const promises = [];
      if (newAssetStatus) {
        promises.push(updateBookingAssetStates(res, newAssetStatus));
      }

      if (newKitStatus) {
        promises.push(
          updateBookingKitStates({
            kitIds,
            status: newKitStatus,
          })
        );
      }

      if (
        res.from &&
        booking.status === BookingStatus.RESERVED &&
        !booking.isExpired //Only schedule if the booking is not already
      ) {
        promises.push(cancelScheduler(res));
        const when = new Date(res.from);
        when.setHours(when.getHours() - 1); //1hour before send checkout reminder
        promises.push(
          scheduleNextBookingJob({
            data: {
              id: res.id,
              hints,
              eventType: bookingSchedulerEventsEnum.checkoutReminder,
            },
            when,
          })
        );
      }
      /** Handle email notification when booking status changes */
      if (data.status) {
        const email = res.custodianUser?.email;
        if (email) {
          if (
            data.status === BookingStatus.RESERVED ||
            data.status === BookingStatus.COMPLETE ||
            data.status === BookingStatus.CANCELLED
          ) {
            const custodian =
              `${res.custodianUser?.firstName} ${res.custodianUser?.lastName}` ||
              (res.custodianTeamMember?.name as string);
            let subject = `Booking reserved (${res.name}) - shelf.nu`;
            let text = assetReservedEmailContent({
              bookingName: res.name,
              assetsCount: res.assets.length,
              custodian: custodian,
              from: res.from!,
              to: res.to!,
              hints,
              bookingId: res.id,
            });
            let html = bookingUpdatesTemplateString({
              booking: res,
              heading: `Booking reservation for ${custodian}`,
              assetCount: res.assets.length,
              hints,
            });

            /** Here we need to check if the custodian is different than the admin and send email to the admin in case they are different */
            if (isBaseOrSelfService) {
              const adminsEmails = await getOrganizationAdminsEmails({
                organizationId: res.organizationId,
              });

              const adminSubject = `Booking reservation request (${res.name}) by ${custodian} - shelf.nu`;

              /** Pushing admins emails to promises */
              promises.push(
                sendEmail({
                  to: adminsEmails.join(","),
                  subject: adminSubject,
                  text,
                  /** We need to invoke this function separately for the admin email as the footer of emails is different */
                  html: bookingUpdatesTemplateString({
                    booking: res,
                    heading: `Booking reservation request for ${custodian}`,
                    assetCount: res.assets.length,
                    hints,
                    isAdminEmail: true,
                  }),
                })
              );
            }

            if (data.status === BookingStatus.COMPLETE) {
              subject = `Booking completed (${res.name}) - shelf.nu`;
              text = completedBookingEmailContent({
                bookingName: res.name,
                assetsCount: res._count.assets,
                custodian: custodian,
                from: booking.from as Date, // We can safely cast here as we know the booking is overdue so it myust have a from and to date
                to: booking.to as Date,
                bookingId: res.id,
                hints: hints,
              });
              html = bookingUpdatesTemplateString({
                booking: res,
                heading: `Your booking has been completed: "${res.name}".`,
                assetCount: res._count.assets,
                hints,
              });
            }

            if (data.status === BookingStatus.CANCELLED) {
              subject = `Booking canceled (${res.name}) - shelf.nu`;
              text = cancelledBookingEmailContent({
                bookingName: res.name,
                assetsCount: res._count.assets,
                custodian:
                  `${res.custodianUser?.firstName} ${res.custodianUser?.lastName}` ||
                  (res.custodianTeamMember?.name as string),
                from: booking.from as Date, // We can safely cast here as we know the booking is overdue so it myust have a from and to date
                to: booking.to as Date,
                bookingId: res.id,
                hints: hints,
              });
              html = bookingUpdatesTemplateString({
                booking: res,
                heading: `Your booking has been cancelled: "${res.name}".`,
                assetCount: res._count.assets,
                hints,
              });
            }

            promises.push(
              sendEmail({
                to: email,
                subject,
                text,
                html,
              })
            );
          } else if (data.status === BookingStatus.ONGOING && res.to) {
            const { hours } = calcTimeDifference(res.to, new Date());
            if (hours < 1) {
              //booking checkout time has already passed, so scheduler has skipped the notification, so we send here
              promises.push(sendCheckinReminder(res, res.assets.length, hints));
            }
          }
        }
      }

      await Promise.all(promises);
      return res;
    }

    //only while creating we can connect creator and org, updating is not allowed
    if (creatorId) {
      data.creator = {
        connect: { id: creatorId },
      };
    }
    if (organizationId) {
      data.organization = {
        connect: { id: organizationId },
      };
    }
    const res = await db.booking.create({
      data: data as Prisma.BookingCreateInput,
      include: { ...BOOKING_COMMON_INCLUDE, organization: true },
    });
    if (res.from && booking.status === BookingStatus.RESERVED && !isExpired) {
      await cancelScheduler(res);
      const when = new Date(res.from);
      when.setHours(when.getHours() - 1); //1hour before send checkout reminder
      await scheduleNextBookingJob({
        data: {
          id: res.id,
          hints,
          eventType: bookingSchedulerEventsEnum.checkoutReminder,
        },
        when,
      });
    }
    return res;
  } catch (cause) {
    throw new ShelfError({
      cause,
      message:
        "Something went wrong while trying to create or update the booking. Please try again or contact support.",
      additionalData: { booking, hints, isBaseOrSelfService },
      label,
    });
  }
}

export async function getBookings(params: {
  organizationId: Organization["id"];
  /** Page number. Starts at 1 */
  page: number;
  /** Assets to be loaded per page */
  perPage?: number;
  search?: string | null;
  statuses?: Booking["status"][] | null;
  assetIds?: Asset["id"][] | null;
  custodianUserId?: Booking["custodianUserId"] | null;
  custodianTeamMemberId?: Booking["custodianTeamMemberId"] | null;
  excludeBookingIds?: Booking["id"][] | null;
  bookingFrom?: Booking["from"] | null;
  bookingTo?: Booking["to"] | null;
  userId: Booking["creatorId"];
  extraInclude?: Prisma.BookingInclude;

  /** Controls whether entries should be paginated or not */
  takeAll?: boolean;
}) {
  const {
    organizationId,
    page = 1,
    perPage = 8,
    search,
    statuses,
    custodianUserId,
    custodianTeamMemberId,
    assetIds,
    bookingTo,
    excludeBookingIds,
    bookingFrom,
    userId,
    extraInclude,
    takeAll = false,
  } = params;

  try {
    const skip = page > 1 ? (page - 1) * perPage : 0;
    const take = perPage >= 1 && perPage <= 100 ? perPage : 20; // min 1 and max 25 per page

    /** Default value of where. Takes the assetss belonging to current org */
    let where: Prisma.BookingWhereInput = { organizationId };

    /** The idea is that only the creator of a draft booking can see it
     * This condition will fetch all bookings that are not in 'DRAFT' status, and also the bookings that are in 'DRAFT' status but only if their creatorId is the same as the userId
     */
    where.AND = [
      {
        OR: [
          {
            status: {
              not: "DRAFT",
            },
          },
          {
            AND: [
              {
                status: "DRAFT",
              },
              {
                creatorId: userId,
              },
            ],
          },
        ],
      },
    ];

    /** If the search string exists, add it to the where object */
    if (search?.trim()?.length) {
      where.name = {
        contains: search.trim(),
        mode: "insensitive",
      };
    }

    /** In the case both are passed, we do an OR */
    if (custodianTeamMemberId && custodianUserId) {
      where.OR = [
        {
          custodianTeamMemberId,
        },
        {
          custodianUserId,
        },
      ];
    } else {
      if (custodianTeamMemberId) {
        where.custodianTeamMemberId = custodianTeamMemberId;
      }
      if (custodianUserId) {
        where.custodianUserId = custodianUserId;
      }
    }

    if (statuses?.length) {
      where.status = {
        in: statuses,
      };
    } else {
      where.status = {
        notIn: [BookingStatus.ARCHIVED, BookingStatus.CANCELLED], // By default we dont show archived & cancelled bookings
      };
    }

    if (assetIds?.length) {
      where.assets = {
        some: {
          id: {
            in: assetIds,
          },
        },
      };
    }

    if (excludeBookingIds?.length) {
      where.id = { notIn: excludeBookingIds };
    }
    if (bookingFrom && bookingTo) {
      where.OR = [
        {
          from: { lte: bookingTo },
          to: { gte: bookingFrom },
        },
        {
          from: { gte: bookingFrom },
          to: { lte: bookingTo },
        },
      ];
    }

    const [bookings, bookingCount] = await Promise.all([
      db.booking.findMany({
        ...(!takeAll && {
          skip,
          take,
        }),
        where,
        include: {
          ...BOOKING_COMMON_INCLUDE,
          assets: {
            select: {
              id: true,
              custody: true,
              availableToBook: true,
            },
          },
          creator: {
            select: {
              id: true,
              firstName: true,
              lastName: true,
              profilePicture: true,
            },
          },
          ...(extraInclude || undefined),
        },
        orderBy: { from: "asc" },
      }),
      db.booking.count({ where }),
    ]);

    return { bookings, bookingCount };
  } catch (cause) {
    throw new ShelfError({
      cause,
      message:
        "Something went wrong while fetching the bookings. Please try again or contact support.",
      additionalData: { ...params },
      label,
    });
  }
}

export async function removeAssets({
  booking,
  firstName,
  lastName,
  userId,
  kitIds = [],
}: {
  booking: Pick<Booking, "id"> & {
    assetIds: Asset["id"][];
  };
  firstName: string;
  lastName: string;
  userId: string;
  kitIds?: Kit["id"][];
}) {
  try {
    const { assetIds, id } = booking;
    const b = await db.booking.update({
      // First, disconnect the assets from the booking
      where: { id },
      data: {
        assets: {
          disconnect: assetIds.map((id) => ({ id })),
        },
      },
    });
    /** When removing an asset from a booking we need to make sure to set their status back to available
     * This is needed because the user is allowed to remove an asset from a booking that is ongoing, which means the asset status will be CHECKED_OUT
     * So we need to set it back to AVAILABLE
     * We only do that if the booking we removed it from is ongoing or overdue.
     * Reason is that the user can add an asset to a draft booking and remove it and that will reset its status back to available, which shouldnt happen
     * https://github.com/Shelf-nu/shelf.nu/issues/703#issuecomment-1944315975
     *
     * Because prisma doesnt support transactional execution of nested queries, we need to do them in 2 steps, because if the disconnect runs first,
     * the updateMany will not find the assets in the booking anymore and wont update them
     *
     * If there was some kit removed from the booking, then we have to update the status of that kit to available
     */
    if (
      b.status === BookingStatus.ONGOING ||
      b.status === BookingStatus.OVERDUE
    ) {
      await db.asset.updateMany({
        where: { id: { in: assetIds } },
        data: { status: AssetStatus.AVAILABLE },
      });

      if (kitIds.length > 0) {
        await db.kit.updateMany({
          where: { id: { in: kitIds } },
          data: { status: KitStatus.AVAILABLE },
        });
      }
    }

    await createNotes({
      content: `**${firstName?.trim()} ${lastName?.trim()}** removed asset from booking **[${
        b.name
      }](/bookings/${b.id})**.`,
      type: "UPDATE",
      userId,
      assetIds,
    });

    return b;
  } catch (cause) {
    throw new ShelfError({
      cause,
      message:
        "Something went wrong while removing assets from the booking. Please try again or contact support.",
      additionalData: { booking, userId },
      label,
    });
  }
}

export async function deleteBooking(
  booking: Pick<Booking, "id">,
  hints: ClientHint
) {
  try {
    const { id } = booking;
    const activeBooking = await db.booking.findFirst({
      where: {
        id,
        status: { in: [BookingStatus.OVERDUE, BookingStatus.ONGOING] },
      },
      include: {
        assets: {
          select: {
            id: true,
            kitId: true,
          },
        },
      },
    });

    const assetWithKits = activeBooking?.assets.filter((a) => !!a.kitId) ?? [];
    const uniqueKitIds = new Set(
      assetWithKits.map((a) => a.kitId) as unknown as string
    );
    const hasKits = uniqueKitIds.size > 0;

    const b = await db.booking.delete({
      where: { id },
      include: {
        ...BOOKING_COMMON_INCLUDE,
        ...bookingIncludeForEmails,
        assets: {
          select: {
            id: true,
          },
        },
      },
    });

    const email = b.custodianUser?.email;
    if (email) {
      const subject = `Booking deleted (${b.name}) - shelf.nu`;
      const text = deletedBookingEmailContent({
        bookingName: b.name,
        assetsCount: b._count.assets,
        custodian:
          `${b.custodianUser?.firstName} ${b.custodianUser?.lastName}` ||
          (b.custodianTeamMember?.name as string),
        from: b.from as Date, // We can safely cast here as we know the booking is overdue so it myust have a from and to date
        to: b.to as Date,
        bookingId: b.id,
        hints: hints,
      });
      const html = bookingUpdatesTemplateString({
        booking: b,
        heading: `Your booking has been deleted: "${b.name}".`,
        assetCount: b._count.assets,
        hints,
        hideViewButton: true,
      });

      await sendEmail({
        to: email,
        subject,
        text,
        html,
      });
    }

    // FIXME: if sendEmail fails updateBookinAssetStates will not be called
    /** Because assets in an active booking have a special status, we need to update them if we delete a booking */
    if (activeBooking) {
      await updateBookingAssetStates(activeBooking, AssetStatus.AVAILABLE);

      // If booking has some kits, then make them available too
      if (hasKits) {
        await updateBookingKitStates({
          kitIds: [...uniqueKitIds],
          status: KitStatus.AVAILABLE,
        });
      }
    }
    await cancelScheduler(b);

    return b;
  } catch (cause) {
    throw new ShelfError({
      cause,
      message:
        "Something went wrong while deleting the booking. Please try again or contact support.",
      additionalData: { booking, hints },
      label,
    });
  }
}

const BOOKING_WITH_ASSETS_INCLUDE = {
  ...BOOKING_COMMON_INCLUDE,
  assets: {
    select: {
      id: true,
      availableToBook: true,
      status: true,
      kitId: true,
    },
  },
} satisfies Prisma.BookingInclude;

type BookingWithExtraInclude<T extends Prisma.BookingInclude | undefined> =
  T extends Prisma.BookingInclude
    ? Prisma.BookingGetPayload<{
        include: MergeInclude<typeof BOOKING_WITH_ASSETS_INCLUDE, T>;
      }>
    : Prisma.BookingGetPayload<{ include: typeof BOOKING_WITH_ASSETS_INCLUDE }>;

export async function getBooking<T extends Prisma.BookingInclude | undefined>(
  booking: Pick<Booking, "id" | "organizationId"> & {
    userOrganizations?: Pick<UserOrganization, "organizationId">[];
    request?: Request;
    extraInclude?: T;
  }
) {
  try {
    const { id, organizationId, userOrganizations, request, extraInclude } =
      booking;

    /**
     * On the booking page, we need some data related to the assets added, so we know what actions are possible
     *
     * For reserving a booking, we need to make sure that the assets in the booking dont have any other bookings that overlap with the current booking
     * Moreover we just query certain statuses as they are the only ones that matter for an asset being considered unavailable
     */
    const mergedInclude = {
      ...BOOKING_WITH_ASSETS_INCLUDE,
      ...extraInclude,
    } as MergeInclude<typeof BOOKING_WITH_ASSETS_INCLUDE, T>;

    const otherOrganizationIds = userOrganizations?.map(
      (org) => org.organizationId
    );

    const bookingFound = (await db.booking.findFirstOrThrow({
      where: {
        OR: [
          { id, organizationId },
          ...(userOrganizations?.length
            ? [{ id, organizationId: { in: otherOrganizationIds } }]
            : []),
        ],
      },
      include: mergedInclude,
    })) as BookingWithExtraInclude<T>;

    /* User is accessing the asset in the wrong organization. */
    if (
      userOrganizations?.length &&
      bookingFound.organizationId !== organizationId &&
      otherOrganizationIds?.includes(bookingFound.organizationId)
    ) {
      const redirectTo =
        typeof request !== "undefined"
          ? getRedirectUrlFromRequest(request)
          : undefined;

      throw new ShelfError({
        cause: null,
        title: "Booking not found",
        message: "",
        additionalData: {
          model: "booking",
          organization: userOrganizations?.find(
            (org) => org.organizationId === bookingFound.organizationId
          ),
          redirectTo,
        },
        label,
        status: 404,
      });
    }

    return bookingFound;
  } catch (cause) {
    const is404 = isNotFoundError(cause);
    throw new ShelfError({
      cause,
      title: "Booking not found",
      message:
        "The booking you are trying to access does not exist or you do not have permission to access it.",
      additionalData: {
        ...booking,
        ...(isLikeShelfError(cause) ? cause.additionalData : {}),
      },
      label,
      shouldBeCaptured: !is404,
    });
  }
}

export async function getBookingsForCalendar(params: {
  request: Request;
  organizationId: Organization["id"];
  userId: string;
  isSelfServiceOrBase: boolean;
}) {
  const {
    request,
    organizationId,
    userId,
    isSelfServiceOrBase = false,
  } = params;
  const searchParams = getCurrentSearchParams(request);

  const start = searchParams.get("start") as string;
  const end = searchParams.get("end") as string;

  try {
    const { bookings } = await getBookings({
      organizationId,
      page: 1,
      perPage: 1000,
      userId,
      bookingFrom: new Date(start),
      bookingTo: new Date(end),
      ...(isSelfServiceOrBase && {
        // If the user is self service, we only show bookings that belong to that user)
        custodianUserId: userId,
      }),
      extraInclude: {
        custodianTeamMember: true,
        custodianUser: true,
      },
      takeAll: true,
    });

    const events = bookings
      .filter((booking) => booking.from && booking.to)
      .map((booking) => {
        const custodianName = booking?.custodianUser
          ? `${booking.custodianUser.firstName} ${booking.custodianUser.lastName}`
          : booking.custodianTeamMember?.name;

        return {
          title: `${booking.name} | ${custodianName}`,
          start: (booking.from as Date).toISOString(),
          end: (booking.to as Date).toISOString(),
          url: `/bookings/${booking.id}`,
          classNames: [
            `bookingId-${booking.id}`,
            ...getStatusClasses(
              booking.status,
              isOneDayEvent(booking.from as Date, booking.to as Date)
            ),
          ],
          extendedProps: {
            status: booking.status,
            id: booking.id,
            name: booking.name,
            description: booking.description,
            start: (booking.from as Date).toISOString(),
            end: (booking.to as Date).toISOString(),
            custodian: {
              name: custodianName,
              image: booking.custodianUser
                ? booking.custodianUser.profilePicture
                : undefined,
            },
          },
        };
      });

    return events;
  } catch (cause) {
    throw new ShelfError({
      cause,
      message:
        "Something went wrong while fetching the bookings for the calendar. Please try again or contact support.",
      additionalData: { ...params },
      label,
    });
  }
}
export async function createNotesForBookingUpdate(
  intent: BookingUpdateIntent,
  booking: Booking & { assets: Pick<Asset, "id">[] },
  user: { firstName: string; lastName: string; id: string }
) {
  switch (intent) {
    case "checkOut":
      await createNotes({
        content: `**${user?.firstName?.trim()} ${user?.lastName?.trim()}** checked out asset with **[${
          booking.name
        }](/bookings/${booking.id})**.`,
        type: "UPDATE",
        userId: user.id,
        assetIds: booking.assets.map((a) => a.id),
      });
      break;
    case "checkIn":
      /** Create check-in notes for all assets */
      await createNotes({
        content: `**${user?.firstName?.trim()} ${user?.lastName?.trim()}** checked in asset with **[${
          booking.name
        }](/bookings/${booking.id})**.`,
        type: "UPDATE",
        userId: user.id,
        assetIds: booking.assets.map((a) => a.id),
      });
      break;
    default:
      break;
  }
}

export function sendBookingUpdateNotification(
  intent: BookingUpdateIntent,
  senderId: string
) {
  /** The cases that are not covered here is because the action already reutns within the switch and takes care of the notification */
  switch (intent) {
    case "save":
      sendNotification({
        title: "Booking saved",
        message: "Your booking has been saved successfully",
        icon: { name: "success", variant: "success" },
        senderId,
      });
      break;
    case "reserve":
      /** Send reserved notification */
      sendNotification({
        title: "Booking reserved",
        message: "Your booking has been reserved successfully",
        icon: { name: "success", variant: "success" },
        senderId,
      });

      break;

    case "checkOut":
      sendNotification({
        title: "Booking checked-out",
        message: "Your booking has been checked-out successfully",
        icon: { name: "success", variant: "success" },
        senderId,
      });

      break;
    case "checkIn":
      sendNotification({
        title: "Booking checked-in",
        message: "Your booking has been checked-in successfully",
        icon: { name: "success", variant: "success" },
        senderId,
      });
      break;

    default:
      break;
  }
}

export function getKitIdsByAssets(assets: Pick<Asset, "id" | "kitId">[]) {
  const assetsWithKit = assets.filter((a) => !!a.kitId) as Array<{
    id: string;
    kitId: string;
  }>;

  const allKitIds = assetsWithKit.map((a) => a.kitId);
  const uniqueKitIds = new Set(allKitIds);

  return [...uniqueKitIds];
}

export async function getBookingFlags(
  booking: Pick<Booking, "id" | "from" | "to"> & {
    assetIds: Asset["id"][];
  }
) {
  const assets = await db.asset.findMany({
    where: { id: { in: booking.assetIds } },
    include: {
      category: true,
      custody: true,
      kit: true,
      bookings: {
        where: {
          ...(booking.from && booking.to
            ? {
                status: { in: ["RESERVED", "ONGOING", "OVERDUE"] },
                OR: [
                  {
                    from: { lte: booking.to },
                    to: { gte: booking.from },
                  },
                  {
                    from: { gte: booking.from },
                    to: { lte: booking.to },
                  },
                ],
              }
            : {}),
        },
      },
    },
  });

  const hasAssets = assets.length > 0;

  const hasUnavailableAssets = assets.some((asset) => !asset.availableToBook);

  const hasCheckedOutAssets = assets.some(
    (asset) => asset.status === AssetStatus.CHECKED_OUT
  );

  const hasAlreadyBookedAssets = assets.some(
    (asset) => asset.bookings && asset.bookings.length > 0
  );

  const hasAssetsInCustody = assets.some(
    (asset) => asset.status === AssetStatus.IN_CUSTODY
  );

  const hasKits = assets.some((asset) => !!asset.kitId);

  return {
    hasAssets,
    hasUnavailableAssets,
    hasCheckedOutAssets,
    hasAlreadyBookedAssets,
    hasAssetsInCustody,
    hasKits,
  };
}

export async function bulkDeleteBookings({
  bookingIds,
  organizationId,
  userId,
  hints,
  currentSearchParams,
}: {
  bookingIds: Booking["id"][];
  organizationId: Organization["id"];
  userId: User["id"];
  hints: ClientHint;
  currentSearchParams?: string | null;
}) {
  try {
    /** If all are selected in the list, then we have to consider filter */
    const where: Prisma.BookingWhereInput = bookingIds.includes(
      ALL_SELECTED_KEY
    )
      ? getBookingWhereInput({ currentSearchParams, organizationId })
      : { id: { in: bookingIds }, organizationId };

    const [bookings, user] = await Promise.all([
      db.booking.findMany({
        where,
        include: {
          custodianTeamMember: true,
          custodianUser: true,
          organization: { include: { owner: { select: { email: true } } } },
          _count: { select: { assets: true } },
          assets: { select: { id: true, kitId: true } },
        },
      }),
      getUserByID(userId),
    ]);

    /** We have to send mails to custodianUsers */
    const bookingsToSendEmail = bookings.filter(
      (booking) => !!booking.custodianUser?.email
    );

    /** If some booking was OVERDUE or ONGOING, we have to make their assets and kits available */
    const overdueOrOngoingBookings = bookings.filter(
      (booking) => booking.status === "OVERDUE" || booking.status === "ONGOING"
    );

    /** We have to cancel scheduler for the bookings */
    const bookingsWithSchedulerReference = overdueOrOngoingBookings.filter(
      (booking) => !!booking.activeSchedulerReference
    );

    await db.$transaction(async (tx) => {
      /** Deleting all selected bookings */
      await tx.booking.deleteMany({
        where: { id: { in: bookings.map((booking) => booking.id) } },
      });

      /** Making assets and kits available */
      if (overdueOrOngoingBookings.length > 0) {
        const allAssets = overdueOrOngoingBookings.flatMap(
          (booking) => booking.assets
        );

        const allKitIds = allAssets
          .filter((asset) => !!asset.kitId)
          .map((asset) => asset.kitId as string);

        const uniqueKitIds = new Set(allKitIds);

        await tx.asset.updateMany({
          where: { id: { in: allAssets.map((asset) => asset.id) } },
          data: { status: AssetStatus.AVAILABLE },
        });

        await tx.kit.updateMany({
          where: { id: { in: [...uniqueKitIds] } },
          data: { status: KitStatus.AVAILABLE },
        });
      }

      /** Making notes for all the assets */
      const notesData = bookings
        .map((booking) =>
          booking.assets.map((asset) => ({
            userId,
            assetId: asset.id,
            content: `**${user?.firstName?.trim()} ${user?.lastName?.trim()}** deleted booking **${
              booking.name
            }**.`,
            type: "UPDATE" as const,
          }))
        )
        .flat() satisfies Prisma.NoteCreateManyInput[];

      await tx.note.createMany({ data: notesData });
    });

    /** Cancelling scheduler */
    await Promise.all(
      bookingsWithSchedulerReference.map((booking) => cancelScheduler(booking))
    );

    /** Sending mails to required users  */
    await Promise.all(
      bookingsToSendEmail.map((b) => {
        const subject = `Booking deleted (${b.name}) - shelf.nu`;
        const text = deletedBookingEmailContent({
          bookingName: b.name,
          assetsCount: b.assets.length,
          custodian:
            `${b.custodianUser?.firstName} ${b.custodianUser?.lastName}` ||
            (b.custodianTeamMember?.name as string),
          from: b.from as Date,
          to: b.to as Date,
          bookingId: b.id,
          hints,
        });

        const html = bookingUpdatesTemplateString({
          booking: b,
          heading: `Your booking as been deleted: "${b.name}"`,
          assetCount: b.assets.length,
          hints,
          hideViewButton: true,
        });

        return sendEmail({
          to: b.custodianUser?.email ?? "",
          subject,
          text,
          html,
        });
      })
    );
  } catch (cause) {
    const message =
      cause instanceof ShelfError
        ? cause.message
        : "Something went wrong while bulk deleting bookings.";

    throw new ShelfError({
      cause,
      message,
      additionalData: { bookingIds, organizationId },
      label,
    });
  }
}

export async function bulkArchiveBookings({
  bookingIds,
  organizationId,
  currentSearchParams,
}: {
  bookingIds: Booking["id"][];
  organizationId: Organization["id"];
  currentSearchParams?: string | null;
}) {
  try {
    /** If all are selected in the list, then we have to consider filter */
    const where: Prisma.BookingWhereInput = bookingIds.includes(
      ALL_SELECTED_KEY
    )
      ? getBookingWhereInput({ currentSearchParams, organizationId })
      : { id: { in: bookingIds }, organizationId };

    const bookings = await db.booking.findMany({ where });

    const someBookingNotComplete = bookings.some(
      (b) => b.status !== "COMPLETE"
    );

    /** Bookings must be complete to add them in archive */
    if (someBookingNotComplete) {
      throw new ShelfError({
        cause: null,
        message:
          "Some bookings are not complete. Please make sure you are selecting completed bookings to archive them.",
        label,
      });
    }

    await db.$transaction(async (tx) => {
      /** Updating status of bookings to ARCHIVED  */
      await tx.booking.updateMany({
        where: { id: { in: bookings.map((b) => b.id) } },
        data: { status: BookingStatus.ARCHIVED },
      });
    });

    /** Cancel any active schedulers */
    await Promise.all(bookings.map((b) => cancelScheduler(b)));
  } catch (cause) {
    const message =
      cause instanceof ShelfError
        ? cause.message
        : "Something went wrong while bulk archive booking.";

    throw new ShelfError({
      cause,
      message,
      additionalData: { bookingIds, organizationId },
      label,
    });
  }
}

export async function bulkCancelBookings({
  bookingIds,
  organizationId,
  userId,
  hints,
  currentSearchParams,
}: {
  bookingIds: Booking["id"][];
  organizationId: Organization["id"];
  userId: User["id"];
  hints: ClientHint;
  currentSearchParams?: string | null;
}) {
  try {
    /** If all are selected in the list, then we have to consider filter */
    const where: Prisma.BookingWhereInput = bookingIds.includes(
      ALL_SELECTED_KEY
    )
      ? getBookingWhereInput({ currentSearchParams, organizationId })
      : { id: { in: bookingIds }, organizationId };

    const [bookings, user] = await Promise.all([
      db.booking.findMany({
        where,
        include: {
          custodianTeamMember: true,
          custodianUser: true,
          organization: { include: { owner: { select: { email: true } } } },
          _count: { select: { assets: true } },
          assets: { select: { id: true, kitId: true } },
        },
      }),
      getUserByID(userId),
    ]);

    /** Bookings with any of these statuses cannot be cancelled */
    const unavailableBookingStatus: BookingStatus[] = [
      BookingStatus.ARCHIVED,
      BookingStatus.CANCELLED,
      BookingStatus.COMPLETE,
      BookingStatus.DRAFT,
    ];

    const someUnavailableToCancelBookings = bookings.some((b) =>
      unavailableBookingStatus.includes(b.status)
    );

    if (someUnavailableToCancelBookings) {
      throw new ShelfError({
        cause: null,
        message:
          "There are some unavailable to cancel booking selected. Please make sure you are selecting the booking which are allowed to cancel.",
        label,
      });
    }

    /** We have to send mails to custodianUsers */
    const bookingsToSendEmail = bookings.filter(
      (booking) => !!booking.custodianUser?.email
    );

    /** We have to make all the assets and kits available if the booking as ongoing or overdue */
    const ongoingOrOverdueBookings = bookings.filter(
      (b) => b.status === "ONGOING" || b.status === "OVERDUE"
    );

    /** We have to cancel scheduler for the bookings */
    const bookingsWithSchedulerReference = ongoingOrOverdueBookings.filter(
      (booking) => !!booking.activeSchedulerReference
    );

    await db.$transaction(async (tx) => {
      /** Updating status of bookings to CANCELLED */
      await tx.booking.updateMany({
        where: { id: { in: bookings.map((b) => b.id) } },
        data: { status: BookingStatus.CANCELLED },
      });

      /** Updating status of assets and kits  */
      if (ongoingOrOverdueBookings.length > 0) {
        const allAssets = ongoingOrOverdueBookings.flatMap((b) => b.assets);
        const allKitIds = allAssets
          .filter((a) => !!a.kitId)
          .map((a) => a.kitId as string);

        const uniqueKitIds = new Set(allKitIds);

        /** Making assets available */
        await tx.asset.updateMany({
          where: { id: { in: allAssets.map((a) => a.id) } },
          data: { status: AssetStatus.AVAILABLE },
        });

        /** Making kits available */
        await tx.kit.updateMany({
          where: { id: { in: [...uniqueKitIds] } },
          data: { status: KitStatus.AVAILABLE },
        });
      }

      /** Making notes for all the assets */
      const notesData = bookings
        .map((b) =>
          b.assets.map((asset) => ({
            assetId: asset.id,
            content: `**${user?.firstName?.trim()} ${user?.lastName?.trim()}** cancelled booking **[${
              b.name
            }](/bookings/${b.id})**.`,
            userId,
            type: "UPDATE" as const,
          }))
        )
        .flat() satisfies Prisma.NoteCreateManyInput[];

      await tx.note.createMany({ data: notesData });
    });

    /** Cancelling scheduler */
    await Promise.all(
      bookingsWithSchedulerReference.map((booking) => cancelScheduler(booking))
    );

    /** Sending cancellation emails */
    await Promise.all(
      bookingsToSendEmail.map((b) => {
        const subject = `Booking cancelled (${b.name}) - shelf.nu`;
        const text = cancelledBookingEmailContent({
          bookingName: b.name,
          assetsCount: b._count.assets,
          custodian:
            `${b.custodianUser?.firstName} ${b.custodianUser?.lastName}` ||
            (b.custodianTeamMember?.name as string),
          from: b.from as Date, // We can safely cast here as we know the booking is overdue so it myust have a from and to date
          to: b.to as Date,
          bookingId: b.id,
          hints: hints,
        });

        const html = bookingUpdatesTemplateString({
          booking: b,
          heading: `Your booking has been cancelled: "${b.name}".`,
          assetCount: b._count.assets,
          hints,
        });

        return sendEmail({
          to: b.custodianUser?.email ?? "",
          subject,
          text,
          html,
        });
      })
    );
  } catch (cause) {
    const message =
      cause instanceof ShelfError
        ? cause.message
        : "Something went wrong while bulk cancelling bookings.";

    throw new ShelfError({
      cause,
      message,
      additionalData: { bookingIds, organizationId, userId },
      label,
    });
  }
}

export async function addScannedAssetsToBooking({
  assetIds,
  bookingId,
  organizationId,
}: {
  assetIds: Asset["id"][];
  bookingId: Booking["id"];
  organizationId: Booking["organizationId"];
}) {
  try {
    const booking = await db.booking.findFirstOrThrow({
      where: { id: bookingId, organizationId },
    });

    /** We just add all the assets to the booking, and let the user manage the list on the booking page.
     * If there are already checked out or in custody assets, the user wont be able to check out
     */

    /** Adding assets into booking */
    return await db.$transaction(async (tx) => {
      await tx.booking.update({
        where: { id: booking.id },
        data: {
          assets: {
            connect: assetIds.map((id) => ({ id })),
          },
        },
      });
    });
  } catch (cause) {
    const message =
      cause instanceof ShelfError
        ? cause.message
        : "Something went wrong while adding scanned assets to booking.";

    throw new ShelfError({
      cause,
      message,
      additionalData: { assetIds, bookingId, organizationId },
      label,
    });
  }
}

export async function getExistingBookingDetails(bookingId: string) {
  try {
    const booking = await db.booking.findUniqueOrThrow({
      where: { id: bookingId },
      select: {
        id: true,
        status: true,
        assets: { select: { id: true, title: true } },
      },
    });

    if (!["DRAFT", "RESERVED"].includes(booking.status!)) {
      throw new ShelfError({
        cause: null,
        message: "Booking is not in Draft or Reserved status.",
        label: "Booking",
      });
    }

    return booking;
  } catch (cause: ShelfError | any) {
    throw new ShelfError({
      cause,
      message:
        cause?.message ||
        "Something went wrong while getting existing booking details.",
      additionalData: { bookingId },
      label: "Booking",
    });
  }
}

<<<<<<< HEAD
export function formatBookingsDates(bookings: Booking[], request: Request) {
  return bookings.map((b) => {
    if (b.from && b.to) {
      const from = new Date(b.from);
      const displayFrom = getDateTimeFormat(request, {
        dateStyle: "short",
        timeStyle: "short",
      }).format(from);

      const to = new Date(b.to);
      const displayTo = getDateTimeFormat(request, {
        dateStyle: "short",
        timeStyle: "short",
      }).format(to);

      return {
        ...b,
        displayFrom: displayFrom.split(","),
        displayTo: displayTo.split(","),
      };
    }
    return b;
  });
=======
export async function getAvailableAssetsIdsForBooking(
  assetIds: Asset["id"][]
): Promise<string[]> {
  try {
    const selectedAssets = await db.asset.findMany({
      where: { id: { in: assetIds } },
      select: { status: true, id: true, kit: true },
    });
    if (selectedAssets.some((asset) => asset.kit)) {
      throw new ShelfError({
        cause: null,
        message: "Cannot add assets that belong to a kit.",
        label: "Booking",
      });
    }
    return selectedAssets.map((asset) => asset.id);
  } catch (cause: ShelfError | any) {
    throw new ShelfError({
      cause: cause,
      message: cause?.message
        ? cause.message
        : "Something went wrong while getting available assets.",
      label: "Assets",
    });
  }
}

/**
 * This function checks for the available assets.
 * and returns the ids and booking info.
 */
export async function processBooking(bookingId: string, assetIds: string[]) {
  try {
    const [finalAssetIds, bookingInfo] = await Promise.all([
      getAvailableAssetsIdsForBooking(assetIds),
      getExistingBookingDetails(bookingId),
    ]);

    if (!finalAssetIds.length) {
      throw new ShelfError({
        cause: null,
        message: "No assets available.",
        label: "Booking",
      });
    }

    return {
      finalAssetIds,
      bookingInfo,
    };
  } catch (cause) {
    let message = "Something went wrong while processing the booking.";
    if (isLikeShelfError(cause)) {
      message = cause.message;
    }

    throw new ShelfError({
      cause: cause,
      message,
      label: "Booking",
    });
  }
>>>>>>> d5be3a2c
}<|MERGE_RESOLUTION|>--- conflicted
+++ resolved
@@ -1655,7 +1655,6 @@
   }
 }
 
-<<<<<<< HEAD
 export function formatBookingsDates(bookings: Booking[], request: Request) {
   return bookings.map((b) => {
     if (b.from && b.to) {
@@ -1679,7 +1678,8 @@
     }
     return b;
   });
-=======
+}
+
 export async function getAvailableAssetsIdsForBooking(
   assetIds: Asset["id"][]
 ): Promise<string[]> {
@@ -1742,5 +1742,4 @@
       label: "Booking",
     });
   }
->>>>>>> d5be3a2c
 }