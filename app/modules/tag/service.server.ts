import type {
  Organization,
  Prisma,
  Tag,
  TeamMember,
  User,
} from "@prisma/client";
import { db } from "~/database";
import type { CreateAssetFromContentImportPayload } from "../asset/types";

export async function getTags({
  organizationId,
  page = 1,
  perPage = 8,
  search,
}: {
  organizationId: Organization["id"];

  /** Page number. Starts at 1 */
  page?: number;

  /** Items to be loaded per page */
  perPage?: number;

  search?: string | null;
}) {
  const skip = page > 1 ? (page - 1) * perPage : 0;
  const take = perPage >= 1 ? perPage : 8; // min 1 and max 25 per page

  /** Default value of where. Takes the items belonging to current user */
<<<<<<< HEAD
  let where: Prisma.TagWhereInput = { organizationId };
=======
  let where: Prisma.TagWhereInput = { userId };
>>>>>>> 78b66cbc

  /** If the search string exists, add it to the where object */
  if (search) {
    where.name = {
      contains: search,
      mode: "insensitive",
    };
  }

  const [tags, totalTags] = await db.$transaction([
    /** Get the items */
    db.tag.findMany({
      skip,
      take,
      where,
      orderBy: { updatedAt: "desc" },
    }),

    /** Count them */
    db.tag.count({ where }),
  ]);

  return { tags, totalTags };
}

export async function getAllTags({ userId }: { userId: User["id"] }) {
  return await db.tag.findMany({ where: { userId } });
}

export async function createTag({
  name,
  description,
  userId,
  organizationId,
}: Pick<Tag, "description" | "name" | "organizationId"> & {
  userId: User["id"];
}) {
  return db.tag.create({
    data: {
      name,
      description,
      user: {
        connect: {
          id: userId,
        },
      },
      organization: {
        connect: {
          id: organizationId,
        },
      },
    },
  });
}

export async function deleteTag({
  id,
  organizationId,
}: Pick<Tag, "id"> & { organizationId: Organization["id"] }) {
  return db.tag.deleteMany({
    where: { id, organizationId },
  });
}

export const buildTagsSet = (tags: string | undefined) =>
  /** This checks if tags are passed and build the object needed to set tags to an asset  */
  tags && tags !== ""
    ? {
        set: tags?.split(",").map((t) => ({ id: t })) || [],
      }
    : { set: [] };

export async function createTagsIfNotExists({
  data,
  userId,
  organizationId,
}: {
  data: CreateAssetFromContentImportPayload[];
  userId: User["id"];
  organizationId: Organization["id"];
}): Promise<Record<string, TeamMember["id"]>> {
  const tags = data
    .filter(({ tags }) => tags.length > 0)
    .reduce((acc: Record<string, string>, curr) => {
      curr.tags.forEach((tag) => tag !== "" && (acc[tag.trim()] = ""));
      return acc;
    }, {});

  // now we loop through the categories and check if they exist
  for (const tag of Object.keys(tags)) {
    const existingTag = await db.tag.findFirst({
      where: {
        name: tag,
        organizationId,
      },
    });

    if (!existingTag) {
      // if the tag doesn't exist, we create a new one
      const newTag = await db.tag.create({
        data: {
          name: tag as string,
          user: {
            connect: {
              id: userId,
            },
          },
          organization: {
            connect: {
              id: organizationId,
            },
          },
        },
      });
      tags[tag] = newTag.id;
    } else {
      // if the tag exists, we just update the id
      tags[tag] = existingTag.id;
    }
  }
  return tags;
}
export async function getTag({ id }: Pick<Tag, "id">) {
  return db.tag.findUnique({
    where: {
      id,
    },
  });
}

export async function updateTag({
  id,
  name,
  description,
}: Pick<Tag, "id" | "name" | "description">) {
  return db.tag.update({
    where: {
      id,
    },
    data: {
      name,
      description,
    },
  });
}<|MERGE_RESOLUTION|>--- conflicted
+++ resolved
@@ -28,11 +28,8 @@
   const take = perPage >= 1 ? perPage : 8; // min 1 and max 25 per page
 
   /** Default value of where. Takes the items belonging to current user */
-<<<<<<< HEAD
   let where: Prisma.TagWhereInput = { organizationId };
-=======
-  let where: Prisma.TagWhereInput = { userId };
->>>>>>> 78b66cbc
+
 
   /** If the search string exists, add it to the where object */
   if (search) {
