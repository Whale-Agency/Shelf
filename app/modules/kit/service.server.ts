import type {
  Booking,
  Kit,
  Organization,
  Prisma,
  Qr,
  TeamMember,
  User,
  UserOrganization,
} from "@prisma/client";
import {
  AssetStatus,
  BookingStatus,
  ErrorCorrection,
  KitStatus,
} from "@prisma/client";
import type { LoaderFunctionArgs } from "@remix-run/node";
import invariant from "tiny-invariant";
import { db } from "~/database/db.server";
import { getSupabaseAdmin } from "~/integrations/supabase/client";
import { getDateTimeFormat } from "~/utils/client-hints";
import { updateCookieWithPerPage } from "~/utils/cookies.server";
import { dateTimeInUnix } from "~/utils/date-time-in-unix";
import type { ErrorLabel } from "~/utils/error";
import {
  isLikeShelfError,
  isNotFoundError,
  maybeUniqueConstraintViolation,
  ShelfError,
} from "~/utils/error";
import { extractImageNameFromSupabaseUrl } from "~/utils/extract-image-name-from-supabase-url";
import { getRedirectUrlFromRequest } from "~/utils/http";
import { getCurrentSearchParams } from "~/utils/http.server";
import { id } from "~/utils/id/id.server";
import { ALL_SELECTED_KEY, getParamsValues } from "~/utils/list";
import { Logger } from "~/utils/logger";
import { oneDayFromNow } from "~/utils/one-week-from-now";
import { createSignedUrl, parseFileFormData } from "~/utils/storage.server";
import type { MergeInclude } from "~/utils/utils";
import type { UpdateKitPayload } from "./types";
import { GET_KIT_STATIC_INCLUDES, KITS_INCLUDE_FIELDS } from "./types";
import { getKitsWhereInput } from "./utils.server";
import type { CreateAssetFromContentImportPayload } from "../asset/types";
import { createNote } from "../note/service.server";
import { getQr } from "../qr/service.server";

import { getUserByID } from "../user/service.server";

const label: ErrorLabel = "Kit";

export async function createKit({
  name,
  description,
  createdById,
  organizationId,
  qrId,
}: Pick<Kit, "name" | "description" | "createdById" | "organizationId"> & {
  qrId?: Qr["id"];
}) {
  try {
    /** User connection data */
    const user = {
      connect: {
        id: createdById,
      },
    };

    const organization = {
      connect: {
        id: organizationId as string,
      },
    };

    /**
     * If a qr code is passed, link to that QR
     * Otherwise, create a new one
     * Here we also need to double check:
     * 1. If the qr code exists
     * 2. If the qr code belongs to the current organization
     * 3. If the qr code is not linked to an asset
     */
    const qr = qrId ? await getQr({ id: qrId }) : null;
    const qrCodes =
      qr &&
      qr.organizationId === organizationId &&
      qr.assetId === null &&
      qr.kitId === null
        ? { connect: { id: qrId } }
        : {
            create: [
              {
                id: id(),
                version: 0,
                errorCorrection: ErrorCorrection["L"],
                user,
                organization,
              },
            ],
          };

    const data = {
      name,
      description,
      createdBy: user,
      organization,
      qrCodes,
    };

    return await db.kit.create({
      data,
    });
  } catch (cause) {
    throw maybeUniqueConstraintViolation(cause, "Kit", {
      additionalData: { userId: createdById, organizationId },
    });
  }
}

export async function updateKit({
  id,
  name,
  description,
  image,
  imageExpiration,
  status,
  createdById,
}: UpdateKitPayload) {
  try {
    return await db.kit.update({
      where: { id },
      data: {
        name,
        description,
        image,
        imageExpiration,
        status,
      },
    });
  } catch (cause) {
    throw maybeUniqueConstraintViolation(cause, "Kit", {
      additionalData: { userId: createdById, id },
    });
  }
}

export async function updateKitImage({
  request,
  kitId,
  userId,
}: {
  request: Request;
  kitId: string;
  userId: string;
}) {
  try {
    const fileData = await parseFileFormData({
      request,
      bucketName: "kits",
      newFileName: `${userId}/${kitId}/image-${dateTimeInUnix(Date.now())}`,
      resizeOptions: {
        width: 800,
        withoutEnlargement: true,
      },
    });

    const image = fileData.get("image") as string;
    if (!image) return;

    const signedUrl = await createSignedUrl({
      filename: image,
      bucketName: "kits",
    });

    await updateKit({
      id: kitId,
      image: signedUrl,
      imageExpiration: oneDayFromNow(),
      createdById: userId,
    });
  } catch (cause) {
    throw new ShelfError({
      cause,
      message: "Something went wrong while updating image for kit.",
      additionalData: { kitId, userId },
      label,
    });
  }
}

export async function getPaginatedAndFilterableKits<
  T extends Prisma.KitInclude,
>({
  request,
  organizationId,
  extraInclude,
  currentBookingId,
}: {
  request: LoaderFunctionArgs["request"];
  organizationId: Organization["id"];
  extraInclude?: T;
  currentBookingId?: Booking["id"];
}) {
  function hasAssetsIncluded(
    extraInclude?: Prisma.KitInclude
  ): extraInclude is Prisma.KitInclude & { assets: boolean } {
    return !!extraInclude?.assets;
  }

  const searchParams = getCurrentSearchParams(request);
  const paramsValues = getParamsValues(searchParams);

  const status =
    searchParams.get("status") === "ALL"
      ? null
      : (searchParams.get("status") as KitStatus | null);
  const teamMember = searchParams.get("teamMember"); // custodian

  const {
    page,
    perPageParam,
    search,
    hideUnavailable,
    bookingFrom,
    bookingTo,
  } = paramsValues;

  const cookie = await updateCookieWithPerPage(request, perPageParam);
  const { perPage } = cookie;

  try {
    const skip = page > 1 ? (page - 1) * perPage : 0;
    const take = perPage >= 1 && perPage <= 100 ? perPage : 200;

    const where: Prisma.KitWhereInput = { organizationId };

    if (search) {
      where.name = {
        contains: search.toLowerCase().trim(),
        mode: "insensitive",
      };
    }

    if (status) {
      where.status = status;
    }

    if (teamMember) {
      Object.assign(where, {
        custody: { custodianId: teamMember },
      });
    }

    const unavailableBookingStatuses = [
      BookingStatus.RESERVED,
      BookingStatus.ONGOING,
      BookingStatus.OVERDUE,
    ];

    if (currentBookingId && hideUnavailable) {
      where.assets = {
        every: {
          organizationId,
          custody: null,
        },
      };

      if (bookingFrom && bookingTo) {
        where.assets = {
          every: {
            ...where.assets.every,
            bookings: {
              none: {
                id: { not: currentBookingId },
                status: { in: unavailableBookingStatuses },
                OR: [
                  {
                    from: { lte: bookingTo },
                    to: { gte: bookingFrom },
                  },
                  {
                    from: { gte: bookingFrom },
                    to: { lte: bookingTo },
                  },
                ],
              },
            },
          },
        };
      }
    }

    if (
      currentBookingId &&
      hideUnavailable === true &&
      (!bookingFrom || !bookingTo)
    ) {
      throw new ShelfError({
        cause: null,
        message: "Booking dates are needed to hide unavailable kit.",
        additionalData: { hideUnavailable, bookingFrom, bookingTo },
        label,
      });
    }

    const include = {
      ...extraInclude,
      ...KITS_INCLUDE_FIELDS,
    } as MergeInclude<typeof KITS_INCLUDE_FIELDS, T>;

    let [kits, totalKits, totalKitsWithoutAssets] = await Promise.all([
      db.kit.findMany({
        skip,
        take,
        where,
        include,
        orderBy: { createdAt: "desc" },
      }),
      db.kit.count({ where }),
      db.kit.count({ where: { organizationId, assets: { none: {} } } }),
    ]);

    if (hideUnavailable && hasAssetsIncluded(extraInclude)) {
      kits = kits.filter(
        // @ts-ignore
        (kit) => Array.isArray(kit.assets) && kit?.assets?.length > 0
      );
    }

    const totalPages = Math.ceil(totalKits / perPage);

    return {
      page,
      perPage,
      kits,
      totalKits: hideUnavailable
        ? totalKits - totalKitsWithoutAssets
        : totalKits,
      totalPages,
      search,
    };
  } catch (cause) {
    throw new ShelfError({
      cause,
      message: "Something went wrong while fetching kits",
      additionalData: { page, perPage, organizationId },
      label,
    });
  }
}

type KitWithInclude<T extends Prisma.KitInclude | undefined> =
  T extends Prisma.KitInclude
    ? Prisma.KitGetPayload<{
        include: MergeInclude<typeof GET_KIT_STATIC_INCLUDES, T>;
      }>
    : Prisma.KitGetPayload<{ include: typeof GET_KIT_STATIC_INCLUDES }>;

export async function getKit<T extends Prisma.KitInclude | undefined>({
  id,
  organizationId,
  extraInclude,
  userOrganizations,
  request,
}: Pick<Kit, "id" | "organizationId"> & {
  extraInclude?: T;
  userOrganizations?: Pick<UserOrganization, "organizationId">[];
  request?: Request;
}) {
  try {
    const otherOrganizationIds = userOrganizations?.map(
      (org) => org.organizationId
    );

    // Merge static includes with dynamic includes
    const includes = {
      ...GET_KIT_STATIC_INCLUDES,
      ...extraInclude,
    } as MergeInclude<typeof GET_KIT_STATIC_INCLUDES, T>;

    const kit = await db.kit.findFirstOrThrow({
      where: {
        OR: [
          { id, organizationId },
          ...(userOrganizations?.length
            ? [{ id, organizationId: { in: otherOrganizationIds } }]
            : []),
        ],
      },
      include: includes,
    });

    /* User is accessing the asset in the wrong organizations. In that case we need special 404 handlng. */
    if (
      userOrganizations?.length &&
      kit.organizationId !== organizationId &&
      otherOrganizationIds?.includes(kit.organizationId)
    ) {
      const redirectTo =
        typeof request !== "undefined"
<<<<<<< HEAD
          ? new URL(request.url).pathname
=======
          ? getRedirectUrlFromRequest(request)
>>>>>>> 6264635c
          : undefined;

      throw new ShelfError({
        cause: null,
        title: "Kit not found",
        message: "",
        additionalData: {
          model: "kit",
          organization: userOrganizations.find(
            (org) => org.organizationId === kit.organizationId
          ),
          redirectTo,
        },
        label,
        status: 404,
      });
    }

    return kit as KitWithInclude<T>;
  } catch (cause) {
    throw new ShelfError({
      cause,
      title: "Kit not found",
      message:
        "The kit you are trying to access does not exist or you do not have permission to access it.",
      additionalData: {
        id,
        ...(isLikeShelfError(cause) ? cause.additionalData : {}),
      },
      label,
      shouldBeCaptured: !isNotFoundError(cause),
    });
  }
}

export async function getAssetsForKits({
  request,
  organizationId,
  extraWhere,
  kitId,
}: {
  request: LoaderFunctionArgs["request"];
  organizationId: Organization["id"];
  kitId?: Kit["id"] | null;
  extraWhere?: Prisma.AssetWhereInput;
}) {
  const searchParams = getCurrentSearchParams(request);
  const paramsValues = getParamsValues(searchParams);
  const status =
    searchParams.get("status") === "ALL" // If the value is "ALL", we just remove the param
      ? null
      : (searchParams.get("status") as AssetStatus | null);

  const { page, perPageParam, search, hideUnavailable } = paramsValues;

  const cookie = await updateCookieWithPerPage(request, perPageParam);
  const { perPage } = cookie;

  try {
    const skip = page > 1 ? (page - 1) * perPage : 0;
    const take = perPage >= 1 && perPage <= 100 ? perPage : 20; // min 1 and max 100 per page

    let where: Prisma.AssetWhereInput = { organizationId };
    if (search) {
      where.title = {
        contains: search.toLowerCase().trim(),
        mode: "insensitive",
      };
    }

    if (status) {
      where.status = status;
    }

    if (hideUnavailable) {
      //not disabled for booking
      where.availableToBook = true;
      //not assigned to team member
      where.custody = null;
    }

    if (kitId) {
      where.kitId = kitId;
    }

    const finalQuery = {
      ...where,
      ...extraWhere,
    };

    const [items, totalItems] = await Promise.all([
      db.asset.findMany({
        skip,
        take,
        where: finalQuery,
        include: {
          kit: true,
          custody: { select: { id: true } },
          category: true,
          location: { include: { image: true } },
        },
        orderBy: { createdAt: "desc" },
      }),
      db.asset.count({ where: finalQuery }),
    ]);

    const totalPages = Math.ceil(totalItems / perPage);

    return { page, perPage, search, items, totalItems, totalPages };
  } catch (cause) {
    throw new ShelfError({
      cause,
      message: "Fail to fetch paginated and filterable assets",
      additionalData: {
        organizationId,
        paramsValues,
      },
      label,
    });
  }
}

export async function deleteKit({
  id,
  organizationId,
}: {
  id: Kit["id"];
  organizationId: Kit["organizationId"];
}) {
  try {
    return await db.kit.delete({ where: { id, organizationId } });
  } catch (cause) {
    throw new ShelfError({
      cause,
      message: "Something went wrong while deleting kit",
      additionalData: { id, organizationId },
      label,
    });
  }
}

export async function deleteKitImage({
  url,
  bucketName = "kits",
}: {
  url: string;
  bucketName?: string;
}) {
  try {
    const path = extractImageNameFromSupabaseUrl({ url, bucketName });
    if (!path) {
      throw new ShelfError({
        cause: null,
        message: "Cannot extract the image path from the URL",
        additionalData: { url, bucketName },
        label,
      });
    }

    const { error } = await getSupabaseAdmin()
      .storage.from(bucketName)
      .remove([path]);

    if (error) {
      throw error;
    }

    return true;
  } catch (cause) {
    Logger.error(
      new ShelfError({
        cause,
        message: "Failed to delete kit image",
        additionalData: { url, bucketName },
        label,
      })
    );
  }
}

export async function releaseCustody({
  kitId,
  userId,
}: {
  kitId: Kit["id"];
  userId: string;
}) {
  try {
    const kit = await db.kit.findUniqueOrThrow({
      where: { id: kitId },
      select: {
        id: true,
        name: true,
        assets: true,
        createdBy: { select: { firstName: true, lastName: true } },
        custody: { select: { custodian: true } },
      },
    });

    await Promise.all([
      db.kit.update({
        where: { id: kitId },
        data: {
          status: KitStatus.AVAILABLE,
          custody: { delete: true },
        },
      }),
      ...kit.assets.map((asset) =>
        db.asset.update({
          where: { id: asset.id },
          data: {
            status: AssetStatus.AVAILABLE,
            custody: { delete: true },
          },
        })
      ),
      ...kit.assets.map((asset) =>
        createNote({
          content: `**${kit.createdBy.firstName?.trim()} ${kit.createdBy.lastName?.trim()}** has released **${kit
            .custody?.custodian
            .name}'s** custody over **${asset.title.trim()}** via Kit assignment **[${
            kit.name
          }](/kits/${kit.id})**`,
          type: "UPDATE",
          userId,
          assetId: asset.id,
        })
      ),
    ]);

    return kit;
  } catch (cause) {
    throw new ShelfError({
      cause,
      message:
        "Something went wrong while releasing the custody. Please try again or contact support.",
      additionalData: { kitId },
      label: "Custody",
    });
  }
}

export async function updateKitsWithBookingCustodians<T extends Kit>(
  kits: T[]
): Promise<T[]> {
  try {
    /** When kits are checked out, we have to display the custodian from that booking */
    const checkedOutKits = kits
      .filter((kit) => kit.status === "CHECKED_OUT")
      .map((k) => k.id);

    if (checkedOutKits.length === 0) {
      return kits;
    }

    const resolvedKits: T[] = [];

    for (const kit of kits) {
      if (!checkedOutKits.includes(kit.id)) {
        resolvedKits.push(kit);
        continue;
      }

      /** A kit is not directly associated with booking so have to make an extra query to get the booking for kit  */
      const kitAsset = await db.asset.findFirst({
        where: { kitId: kit.id },
        select: {
          id: true,
          bookings: {
            where: { status: { in: ["ONGOING", "OVERDUE"] } },
            select: {
              id: true,
              custodianTeamMember: true,
              custodianUser: {
                select: {
                  firstName: true,
                  lastName: true,
                  profilePicture: true,
                },
              },
            },
          },
        },
      });

      const booking = kitAsset?.bookings[0];
      const custodianUser = booking?.custodianUser;
      const custodianTeamMember = booking?.custodianTeamMember;

      if (custodianUser) {
        resolvedKits.push({
          ...kit,
          custody: {
            custodian: {
              name: `${custodianUser?.firstName || ""} ${
                custodianUser?.lastName || ""
              }`, // Concatenate firstName and lastName to form the name property with default values
              user: {
                firstName: custodianUser?.firstName || "",
                lastName: custodianUser?.lastName || "",
                profilePicture: custodianUser?.profilePicture || null,
              },
            },
          },
        });
      } else if (custodianTeamMember) {
        resolvedKits.push({
          ...kit,
          custody: {
            custodian: { name: custodianTeamMember.name },
          },
        });
      } else {
        resolvedKits.push(kit);
        /** This case should never happen because there must be a custodianUser or custodianTeamMember assigned to a booking */
        Logger.error(
          new ShelfError({
            cause: null,
            message: "Could not find custodian for kit",
            additionalData: { kit },
            label,
          })
        );
      }
    }

    return resolvedKits;
  } catch (cause) {
    throw new ShelfError({
      cause,
      message: "Failed to update kits with booking custodian",
      additionalData: { kits },
      label,
    });
  }
}

type CurrentBookingType = {
  id: string;
  name: string;
  custodianUser: {
    firstName: string | null;
    lastName: string | null;
    profilePicture: string | null;
    email: string;
  } | null;
  custodianTeamMember: Omit<
    TeamMember,
    "createdAt" | "updatedAt" | "deletedAt"
  > | null;
  status: BookingStatus;
  from: string | Date | null;
};

export function getKitCurrentBooking(
  request: Request,
  kit: {
    id: string;
    assets: {
      bookings: CurrentBookingType[];
    }[];
  }
) {
  const ongoingBookingAsset = kit.assets
    .map((a) => ({
      ...a,
      bookings: a.bookings.filter(
        (b) =>
          b.status === BookingStatus.ONGOING ||
          b.status === BookingStatus.OVERDUE
      ),
    }))
    .find((a) => a.bookings.length > 0);
  const ongoingBooking = ongoingBookingAsset
    ? ongoingBookingAsset.bookings[0]
    : undefined;

  let currentBooking: CurrentBookingType | null | undefined = null;

  if (ongoingBooking && ongoingBooking.from) {
    const bookingFrom = new Date(ongoingBooking.from);
    const bookingDateDisplay = getDateTimeFormat(request, {
      dateStyle: "short",
      timeStyle: "short",
    }).format(bookingFrom);

    currentBooking = { ...ongoingBooking, from: bookingDateDisplay };
  }
  return currentBooking;
}

export async function bulkDeleteKits({
  kitIds,
  organizationId,
  userId,
  currentSearchParams,
}: {
  kitIds: Kit["id"][];
  organizationId: Kit["organizationId"];
  userId: User["id"];
  currentSearchParams?: string | null;
}) {
  try {
    /**
     * If we are selecting all kits in the list then we have to consider filters too
     */
    const where: Prisma.KitWhereInput = kitIds.includes(ALL_SELECTED_KEY)
      ? getKitsWhereInput({ organizationId, currentSearchParams })
      : { id: { in: kitIds }, organizationId };

    /** We have to remove the images of the kits so we have to make this query */
    const kits = await db.kit.findMany({
      where,
      select: { id: true, image: true },
    });

    return await db.$transaction(async (tx) => {
      /** Deleting all kits */
      await tx.kit.deleteMany({
        where: { id: { in: kits.map((kit) => kit.id) } },
      });

      /** Deleting images of the kits (if any) */
      const kitWithImages = kits.filter((kit) => !!kit.image);

      await Promise.all(
        kitWithImages.map((kit) => deleteKitImage({ url: kit.image! }))
      );
    });
  } catch (cause) {
    throw new ShelfError({
      cause,
      message: "Something went wrong while bulk deleting kits.",
      additionalData: { kitIds, organizationId, userId },
      label,
    });
  }
}

export async function bulkAssignKitCustody({
  kitIds,
  organizationId,
  custodianId,
  custodianName,
  userId,
  currentSearchParams,
}: {
  kitIds: Kit["id"][];
  organizationId: Kit["organizationId"];
  custodianId: TeamMember["id"];
  custodianName: TeamMember["name"];
  userId: User["id"];
  currentSearchParams?: string | null;
}) {
  try {
    /**
     * If we are selecting all assets in list then we have to consider filters
     */
    const where: Prisma.KitWhereInput = kitIds.includes(ALL_SELECTED_KEY)
      ? getKitsWhereInput({ organizationId, currentSearchParams })
      : { id: { in: kitIds }, organizationId };

    /**
     * We have to make notes and assign custody to all assets of a kit so we have to make this query
     */
    const [kits, user] = await Promise.all([
      db.kit.findMany({
        where,
        select: {
          id: true,
          name: true,
          status: true,
          assets: {
            select: {
              id: true,
              title: true,
              status: true,
              kit: { select: { id: true, name: true } }, // we need this so that we can create notes
            },
          },
        },
      }),
      getUserByID(userId),
    ]);

    const someKitsNotAvailable = kits.some((kit) => kit.status !== "AVAILABLE");
    if (someKitsNotAvailable) {
      throw new ShelfError({
        cause: null,
        message:
          "There are some unavailable kits. Please make sure you are selecting only available kits.",
        label,
      });
    }

    const allAssetsOfAllKits = kits.flatMap((kit) => kit.assets);

    const someAssetsUnavailable = allAssetsOfAllKits.some(
      (asset) => asset.status !== "AVAILABLE"
    );
    if (someAssetsUnavailable) {
      throw new ShelfError({
        cause: null,
        message:
          "There are some unavailable assets in some kits. Please make sure you have all available assets in kits.",
        label,
      });
    }

    /**
     * updateMany does not allow to create nested relationship rows so we have
     * to make two queries to assign custody over
     * 1. Create custodies for kit
     * 2. Update status of all kits to IN_CUSTODY
     */
    return await db.$transaction(async (tx) => {
      /** Creating custodies over kits */
      await tx.kitCustody.createMany({
        data: kits.map((kit) => ({
          custodianId,
          kitId: kit.id,
        })),
      });

      /** Updating status of all kits */
      await tx.kit.updateMany({
        where: { id: { in: kits.map((kit) => kit.id) } },
        data: { status: KitStatus.IN_CUSTODY },
      });

      /** If a kit is going to be in custody, then all it's assets should also inherit the same status */

      /** Creating custodies over assets of kits */
      await tx.custody.createMany({
        data: allAssetsOfAllKits.map((asset) => ({
          teamMemberId: custodianId,
          assetId: asset.id,
        })),
      });

      /** Updating status of all assets of kits */
      await tx.asset.updateMany({
        where: { id: { in: allAssetsOfAllKits.map((asset) => asset.id) } },
        data: { status: AssetStatus.IN_CUSTODY },
      });

      /** Creating notes for all the assets of the kit */
      await tx.note.createMany({
        data: allAssetsOfAllKits.map((asset) => ({
          content: `**${user.firstName?.trim()} ${user.lastName?.trim()}** has given **${custodianName.trim()}** custody over **${asset.title.trim()}** via Kit assignment **[${asset
            ?.kit?.name}](/kits/${asset?.kit?.id})**`,
          type: "UPDATE",
          userId,
          assetId: asset.id,
        })),
      });
    });
  } catch (cause) {
    const message =
      cause instanceof ShelfError
        ? cause.message
        : "Something went wrong while bulk checking out kits.";

    throw new ShelfError({
      cause,
      message,
      additionalData: {
        kitIds,
        organizationId,
        userId,
        custodianId,
        custodianName,
      },
      label,
    });
  }
}

export async function bulkReleaseKitCustody({
  kitIds,
  organizationId,
  userId,
  currentSearchParams,
}: {
  kitIds: Kit["id"][];
  organizationId: Kit["organizationId"];
  userId: User["id"];
  currentSearchParams?: string | null;
}) {
  try {
    /** If we are selecting all, then we have to consider filters */
    const where: Prisma.KitWhereInput = kitIds.includes(ALL_SELECTED_KEY)
      ? getKitsWhereInput({ organizationId, currentSearchParams })
      : { id: { in: kitIds }, organizationId };

    /**
     * To make notes and release assets of kits we have to make this query
     */
    const [kits, user] = await Promise.all([
      db.kit.findMany({
        where,
        select: {
          id: true,
          status: true,
          custody: { select: { id: true, custodian: true } },
          assets: {
            select: {
              id: true,
              status: true,
              title: true,
              custody: { select: { id: true } },
              kit: { select: { id: true, name: true } }, // we need this so that we can create notes
            },
          },
        },
      }),
      getUserByID(userId),
    ]);

    const custodian = kits[0].custody?.custodian;

    /** Kits will be released only if all the selected kits are IN_CUSTODY */
    const allKitsInCustody = kits.every((kit) => kit.status === "IN_CUSTODY");
    if (!allKitsInCustody) {
      throw new ShelfError({
        cause: null,
        message:
          "There are some kits which are not in custody. Please make sure you are only selecting kits in custody to release them.",
        label,
      });
    }

    const allAssetsOfAllKits = kits.flatMap((kit) => kit.assets);

    return await db.$transaction(async (tx) => {
      /** Deleting all custodies of kits */
      await tx.kitCustody.deleteMany({
        where: {
          id: {
            in: kits.map((kit) => {
              invariant(kit.custody, "Custody not found over kit.");
              return kit.custody.id;
            }),
          },
        },
      });

      /** Updating status of all kits to AVAILABLE */
      await tx.kit.updateMany({
        where: { id: { in: kits.map((kit) => kit.id) } },
        data: { status: KitStatus.AVAILABLE },
      });

      /** Deleting all custodies of all assets of kits */
      await tx.custody.deleteMany({
        where: {
          id: {
            in: allAssetsOfAllKits.map((asset) => {
              /** This cause should not happen */
              invariant(asset.custody, "Custody not found over the asset");
              return asset.custody.id;
            }),
          },
        },
      });

      /** Making all the assets of the kit AVAILABLE */
      await tx.asset.updateMany({
        where: { id: { in: allAssetsOfAllKits.map((asset) => asset.id) } },
        data: { status: AssetStatus.AVAILABLE },
      });

      /** Creating notes for all the assets */
      await tx.note.createMany({
        data: allAssetsOfAllKits.map((asset) => ({
          content: `**${user.firstName?.trim()} ${user.lastName?.trim()}** has released **${custodian?.name}'s** custody over **${asset.title.trim()}** via Kit assignment **[${asset
            ?.kit?.name}](/kits/${asset?.kit?.id})**`,
          type: "UPDATE",
          userId,
          assetId: asset.id,
        })),
      });
    });
  } catch (cause) {
    const message =
      cause instanceof ShelfError
        ? cause.message
        : "Something went wrong while bulk releasing kits.";

    throw new ShelfError({
      cause,
      message,
      additionalData: { kitIds, organizationId, userId },
      label,
    });
  }
}

export async function createKitsIfNotExists({
  data,
  userId,
  organizationId,
}: {
  data: CreateAssetFromContentImportPayload[];
  userId: User["id"];
  organizationId: Organization["id"];
}): Promise<Record<string, Kit["id"]>> {
  try {
    // first we get all the kits from the assets and make then into an object where the category is the key and the value is an empty string
    const kits = new Map(
      data.filter((asset) => asset.kit !== "").map((asset) => [asset.kit, ""])
    );

    // Handle the case where there are no teamMembers
    if (kits.has(undefined)) {
      return {};
    }

    // now we loop through the kits and check if they exist
    for (const [kit, _] of kits) {
      const existingKit = await db.kit.findFirst({
        where: {
          name: { equals: kit, mode: "insensitive" },
          organizationId,
        },
      });

      if (!existingKit) {
        // if the location doesn't exist, we create a new one
        const newKit = await db.kit.create({
          data: {
            name: (kit as string).trim(),
            createdBy: {
              connect: {
                id: userId,
              },
            },
            organization: {
              connect: {
                id: organizationId,
              },
            },
          },
        });
        kits.set(kit, newKit.id);
      } else {
        // if the location exists, we just update the id
        kits.set(kit, existingKit.id);
      }
    }

    return Object.fromEntries(Array.from(kits));
  } catch (cause) {
    throw new ShelfError({
      cause,
      message:
        "Something went wrong while creating kits. Seems like some of the location data in your import file is invalid. Please check and try again.",
      additionalData: { userId, organizationId },
      label,
      /** No need to capture those. They are mostly related to malformed CSV data */
      shouldBeCaptured: false,
    });
  }
}

export async function updateKitQrCode({
  kitId,
  newQrId,
  organizationId,
}: {
  organizationId: string;
  kitId: string;
  newQrId: string;
}) {
  // Disconnect all existing QR codes
  try {
    // Disconnect all existing QR codes
    await db.kit
      .update({
        where: { id: kitId },
        data: {
          qrCodes: {
            set: [],
          },
        },
      })
      .catch((cause) => {
        throw new ShelfError({
          cause,
          message: "Couldn't disconnect existing codes",
          label,
          additionalData: { kitId, organizationId, newQrId },
        });
      });

    // Connect the new QR code
    return await db.kit
      .update({
        where: { id: kitId },
        data: {
          qrCodes: {
            connect: { id: newQrId },
          },
        },
      })
      .catch((cause) => {
        throw new ShelfError({
          cause,
          message: "Couldn't connect the new QR code",
          label,
          additionalData: { kitId, organizationId, newQrId },
        });
      });
  } catch (cause) {
    throw new ShelfError({
      cause,
      message: "Something went wrong while updating asset QR code",
      label,
      additionalData: { kitId, organizationId, newQrId },
    });
  }
}
export async function getAvailableKitAssetForBooking(
  kitIds: Kit["id"][]
): Promise<string[]> {
  try {
    const selectedKits = await db.kit.findMany({
      where: { id: { in: kitIds } },
      select: { assets: { select: { id: true, status: true } } },
    });

    const allAssets = selectedKits.flatMap((kit) => kit.assets);

    return allAssets.map((asset) => asset.id);
  } catch (cause: any) {
    throw new ShelfError({
      cause: cause,
      message:
        cause?.message ||
        "Something went wrong while getting available assets.",
      label: "Assets",
    });
  }
}<|MERGE_RESOLUTION|>--- conflicted
+++ resolved
@@ -397,11 +397,7 @@
     ) {
       const redirectTo =
         typeof request !== "undefined"
-<<<<<<< HEAD
-          ? new URL(request.url).pathname
-=======
           ? getRedirectUrlFromRequest(request)
->>>>>>> 6264635c
           : undefined;
 
       throw new ShelfError({
