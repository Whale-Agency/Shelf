--- conflicted
+++ resolved
@@ -87,14 +87,6 @@
     });
   }
 
-<<<<<<< HEAD
-  return { organizationId, organizations, userOrganizations };
-=======
-  return {
-    organizationId,
-    organizations: userOrganizations,
-    currentOrganization,
-    personalOrganization,
-  };
->>>>>>> 04312d10
+  return { organizationId, organizations, userOrganizations, currentOrganization };
+
 }