--- conflicted
+++ resolved
@@ -112,8 +112,6 @@
   }
   return org;
 }
-
-<<<<<<< HEAD
 export async function updateOrganization({
   id,
   name,
@@ -158,7 +156,7 @@
     data: data,
   });
 }
-=======
+
 export const getUserOrganizations = async ({ userId }: { userId: string }) => {
   const userOrganizations = await db.userOrganization.findMany({
     where: { userId },
@@ -170,5 +168,4 @@
   });
 
   return userOrganizations.map((uo) => uo.organization);
-};
->>>>>>> 88ce399f
+};