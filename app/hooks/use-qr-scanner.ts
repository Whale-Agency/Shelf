--- conflicted
+++ resolved
@@ -1,11 +1,5 @@
 import { useEffect, useState } from "react";
 import { useMediaDevices } from "react-media-devices";
-<<<<<<< HEAD
-import { useZxing } from "react-zxing";
-import { ShelfError } from "~/utils/error";
-import { useClientNotification } from "./use-client-notification";
-=======
->>>>>>> f0b1bfc3
 
 // Custom hook to handle video devices
 export const useQrScanner = () => {
