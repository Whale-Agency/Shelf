import type { ChangeEvent } from "react";
import { useCallback, useEffect, useMemo, useState } from "react";
import type { SerializeFrom } from "@remix-run/node";
import { useLoaderData, useSearchParams } from "@remix-run/react";
import type { AllowedModelNames, loader } from "~/routes/api+/model-filters";
import useFetcherWithReset from "./use-fetcher-with-reset";

export type ModelFilterItem = {
  id: string;
  name: string;
  color?: string;
  metadata: Record<string, any>;
};

export type ModelFilterProps = {
  defaultValues?: string[];
  /** name of key in loader which is used to pass initial data */
  initialDataKey: string;
  /** name of key in loader which passing the total count */
  countKey: string;
  model: {
    /** name of the model for which the query has to run */
    name: AllowedModelNames;
    /** name of key for which we have to search the value */
    key: string;
  };
  /** If none is passed then values will not be added in query params */
  selectionMode?: "append" | "set" | "none";
};

const GET_ALL_KEY = "getAll";

export function useModelFilters({
  defaultValues,
  model,
  countKey,
  initialDataKey,
  selectionMode = "append",
}: ModelFilterProps) {
  const initialData = useLoaderData<any>();
  const [searchQuery, setSearchQuery] = useState<string>("");
  const [searchParams, setSearchParams] = useSearchParams();
  const [selectedItems, setSelectedItems] = useState<string[]>(
    defaultValues ?? []
  );

  const totalItems = initialData[countKey];

  const fetcher = useFetcherWithReset<SerializeFrom<typeof loader>>();

  const items = useMemo(() => {
<<<<<<< HEAD
    if (fetcher.data && !fetcher.data.error) {
      return fetcher.data.filters;
=======
    if (searchQuery && fetcher.data) {
      return fetcher.data;
>>>>>>> 67a78f7b
    }

    return (initialData[initialDataKey] ?? []) as Array<ModelFilterItem>;
  }, [fetcher.data, initialData, initialDataKey, searchQuery]);

  const handleSelectItemChange = useCallback(
    (value: string) => {
      /**
       * If item selection mode is none then values are not added in
       * search params instead they are just updated in state only
       * */
      if (selectionMode === "none") {
        setSelectedItems((prev) => [...prev, value]);
      } else {
        /** If item is already there in search params then remove it */
        if (selectedItems.includes(value)) {
          /** Using Optimistic UI approach */
          setSelectedItems((prev) => prev.filter((item) => item !== value));

          setSearchParams((prev) => {
            prev.delete(model.name, value);
            return prev;
          });
        } else {
          setSelectedItems((prev) => [...prev, value]);
          /** Otherwise, add the item in search params */
          setSearchParams((prev) => {
            if (selectionMode === "append") {
              prev.append(model.name, value);
            } else {
              prev.set(model.name, value);
            }
            return prev;
          });
        }
      }
    },
    [selectedItems, model.name, setSearchParams, selectionMode]
  );

  const handleSearchQueryChange = (
    e: ChangeEvent<HTMLInputElement | HTMLTextAreaElement>
  ) => {
    if (!e.currentTarget.value) {
      clearFilters();
    } else {
      setSearchQuery(e.currentTarget.value);
      fetcher.submit(
        {
          model: model.name,
          queryKey: model.key as string,
          queryValue: e.currentTarget.value,
          selectedValues: selectedItems,
        },
        { method: "GET", action: "/api/model-filters" }
      );
    }
  };

  useEffect(
    function updateSelectedValuesWhenParamsChange() {
      setSelectedItems(searchParams.getAll(model.name));
    },
    [model.name, searchParams]
  );

  const resetModelFiltersFetcher = () => {
    setSearchQuery("");
    fetcher.reset();
  };

  const clearFilters = () => {
    setSelectedItems([]);
    resetModelFiltersFetcher();

    if (selectionMode !== "none") {
      setSearchParams((prev) => {
        prev.delete(model.name);
        return prev;
      });
    }
  };

  function getAllEntries() {
    const value = model.name;

    /** Remove in case if the value already exists */
    if (searchParams.has(GET_ALL_KEY, value)) {
      setSearchParams((prev) => {
        prev.delete(GET_ALL_KEY, value);
        return prev;
      });
    } else {
      setSearchParams((prev) => {
        prev.append(GET_ALL_KEY, value);
        return prev;
      });
    }
  }

  return {
    searchQuery,
    setSearchQuery,
    totalItems,
    items,
    selectedItems,
    handleSelectItemChange,
    handleSearchQueryChange,
    resetModelFiltersFetcher,
    clearFilters,
    getAllEntries,
  };
}<|MERGE_RESOLUTION|>--- conflicted
+++ resolved
@@ -49,13 +49,8 @@
   const fetcher = useFetcherWithReset<SerializeFrom<typeof loader>>();
 
   const items = useMemo(() => {
-<<<<<<< HEAD
-    if (fetcher.data && !fetcher.data.error) {
-      return fetcher.data.filters;
-=======
-    if (searchQuery && fetcher.data) {
+    if (searchQuery && fetcher.data && !fetcher.data.error) {
       return fetcher.data;
->>>>>>> 67a78f7b
     }
 
     return (initialData[initialDataKey] ?? []) as Array<ModelFilterItem>;
