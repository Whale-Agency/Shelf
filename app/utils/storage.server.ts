import {
  unstable_composeUploadHandlers,
  unstable_parseMultipartFormData,
} from "@remix-run/node";
import type { ResizeOptions } from "sharp";

import { getSupabaseAdmin } from "~/integrations/supabase/client";
import { cropImage } from "./crop-image";
import { SUPABASE_URL } from "./env";
import type { ErrorLabel } from "./error";
import { ShelfError } from "./error";
<<<<<<< HEAD
import { getFileArrayBuffer } from "./getFileArrayBuffer";
=======
import { extractImageNameFromSupabaseUrl } from "./extract-image-name-from-supabase-url";
>>>>>>> 14565e21
import { Logger } from "./logger";

const label: ErrorLabel = "File storage";

export async function getPublicFileURL({
  filename,
  bucketName = "profile-pictures",
}: {
  filename: string;
  bucketName?: string;
}) {
  /** @TODO bucketExists should be updated to catch the error properly so it can be used within the try/catch when invoked */
  await bucketExists(bucketName);

  try {
    const { data } = getSupabaseAdmin()
      .storage.from(bucketName)
      .getPublicUrl(filename);

    return data.publicUrl;
  } catch (cause) {
    throw new ShelfError({
      cause,
      message: "Failed to get public file URL",
      additionalData: { filename, bucketName },
      label,
    });
  }
}

export async function createSignedUrl({
  filename,
  bucketName = "assets",
}: {
  filename: string;
  bucketName?: string;
}) {
  await bucketExists(bucketName);

  try {
    // Check if there is a leading slash and we need to remove it as signing will not work with the slash included
    if (filename.startsWith("/")) {
      filename = filename.substring(1); // Remove the first character
    }

    const { data, error } = await getSupabaseAdmin()
      .storage.from(bucketName)
      .createSignedUrl(filename, 24 * 60 * 60); //24h

    if (error) {
      throw error;
    }

    return data.signedUrl;
  } catch (cause) {
    throw new ShelfError({
      cause,
      message:
        "Something went wrong while creating a signed URL. Please try again. If the issue persists contact support.",
      additionalData: { filename, bucketName },
      label,
    });
  }
}

async function bucketExists(bucketName: string) {
  const { error } = await getSupabaseAdmin().storage.getBucket(bucketName);

  /** @TODO maybe we have to catch the error above. As there could be different errors on theory */
  if (error) {
    throw new ShelfError({
      label: "Storage",
      cause: null,
      message: `Storage bucket "${bucketName}" does not exist. If the issue persists, please contact administrator.`,
    });
  }
}

async function uploadFile(
  fileData: AsyncIterable<Uint8Array>,
  {
    filename,
    contentType,
    bucketName,
    resizeOptions,
    updateExisting,
  }: UploadOptions
) {
  try {
    let file = resizeOptions
      ? await cropImage(fileData, resizeOptions)
      : await getFileArrayBuffer(fileData);

    const { data, error } = updateExisting
      ? await getSupabaseAdmin()
          .storage.from(bucketName)
          .update(filename, file, { contentType, upsert: true })
      : await getSupabaseAdmin()
          .storage.from(bucketName)
          .upload(filename, file, { contentType, upsert: true });

    if (error) {
      throw error;
    }

    return data.path;
  } catch (cause) {
    throw new ShelfError({
      cause,
      message:
        "Something went wrong while uploading the file. Please try again or contact support.",
      additionalData: { filename, contentType, bucketName },
      label,
    });
  }
}

export interface UploadOptions {
  bucketName: string;
  filename: string;
  contentType: string;
  resizeOptions?: ResizeOptions;
  updateExisting?: boolean;
}

export async function parseFileFormData({
  request,
  newFileName,
  bucketName = "profile-pictures",
  resizeOptions,
  updateExisting = false,
}: {
  request: Request;
  newFileName: string;
  bucketName?: string;
  resizeOptions?: ResizeOptions;
  updateExisting?: boolean;
}) {
  try {
    await bucketExists(bucketName);

    const uploadHandler = unstable_composeUploadHandlers(
      async ({ contentType, data, filename }) => {
        if (!contentType) return undefined;
        if (contentType?.includes("image") && contentType.includes("pdf"))
          return undefined;
        const fileExtension = contentType.includes("pdf")
          ? "pdf"
          : filename?.split(".").pop();

        const uploadedFilePath = await uploadFile(data, {
          filename: `${newFileName}.${fileExtension}`,
          contentType,
          bucketName,
          resizeOptions,
          updateExisting,
        });
        return uploadedFilePath;
      }
    );

    const formData = await unstable_parseMultipartFormData(
      request,
      uploadHandler
    );

    return formData;
  } catch (cause) {
    throw new ShelfError({
      cause,
      message:
        "Something went wrong while uploading the file. Please try again or contact support.",
      label,
    });
  }
}

export async function deleteProfilePicture({
  url,
  bucketName = "profile-pictures",
}: {
  url: string;
  bucketName?: string;
}) {
  try {
    if (
      !url.startsWith(
        `${SUPABASE_URL}/storage/v1/object/public/profile-pictures/`
      ) ||
      url === ""
    ) {
      throw new ShelfError({
        cause: null,
        message: "Invalid file URL",
        additionalData: { url },
        label,
      });
    }

    const { error } = await getSupabaseAdmin()
      .storage.from(bucketName)
      .remove([url.split(`${bucketName}/`)[1]]);

    if (error) {
      throw error;
    }
  } catch (cause) {
    Logger.error(
      new ShelfError({
        cause,
        message: "Fail to delete the profile picture",
        additionalData: { url, bucketName },
        label,
      })
    );
  }
}

export async function deleteAssetImage({
  url,
  bucketName,
}: {
  url: string;
  bucketName: string;
}) {
  try {
    const path = extractImageNameFromSupabaseUrl({ url, bucketName });
    if (!path) {
      throw new ShelfError({
        cause: null,
        message: "Cannot extract the image path from the URL",
        additionalData: { url, bucketName },
        label,
      });
    }

    const { error } = await getSupabaseAdmin()
      .storage.from(bucketName)
      .remove([path]);

    if (error) {
      throw error;
    }

    return true;
  } catch (cause) {
    Logger.error(
      new ShelfError({
        cause,
        message: "Fail to delete the asset image",
        additionalData: { url, bucketName },
        label,
      })
    );
  }
}<|MERGE_RESOLUTION|>--- conflicted
+++ resolved
@@ -9,11 +9,9 @@
 import { SUPABASE_URL } from "./env";
 import type { ErrorLabel } from "./error";
 import { ShelfError } from "./error";
-<<<<<<< HEAD
+
+import { extractImageNameFromSupabaseUrl } from "./extract-image-name-from-supabase-url";
 import { getFileArrayBuffer } from "./getFileArrayBuffer";
-=======
-import { extractImageNameFromSupabaseUrl } from "./extract-image-name-from-supabase-url";
->>>>>>> 14565e21
 import { Logger } from "./logger";
 
 const label: ErrorLabel = "File storage";
