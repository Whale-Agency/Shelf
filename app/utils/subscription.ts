--- conflicted
+++ resolved
@@ -51,7 +51,6 @@
   return totalOrganizations < tierLimit?.maxOrganizations;
 };
 
-<<<<<<< HEAD
 export const canCreateMoreTemplates = ({
   tierLimit,
   totalTemplates,
@@ -63,7 +62,8 @@
   if (!tierLimit?.maxTemplates) return false;
 
   return totalTemplates < tierLimit?.maxTemplates;
-=======
+};
+
 export const canUseBookings = (
   currentOrganization: Pick<Organization, "type">
 ) => {
@@ -71,7 +71,6 @@
   if (currentOrganization.type !== OrganizationType.TEAM) return false;
 
   return true;
->>>>>>> 368ae737
 };
 
 export const premiumIsEnabled = () => ENABLE_PREMIUM_FEATURES;