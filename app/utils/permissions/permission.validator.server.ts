import { OrganizationRoles } from "@prisma/client";
import { db } from "~/database/db.server";

import { ShelfError } from "../error";

export enum PermissionAction {
  create = "create",
  read = "read",
  update = "update",
  delete = "delete",
  checkout = "checkout",
  checkin = "checkin",
  export = "export",
  import = "import",
}
export enum PermissionEntity {
  asset = "asset",
  qr = "qr",
  booking = "booking",
  tag = "tag",
  category = "category",
  location = "location",
  customField = "customField",
  workspace = "workspace",
  teamMember = "teamMember",
  dashboard = "dashboard",
  generalSettings = "generalSettings",
  subscription = "subscription",
<<<<<<< HEAD
  template = "template",
=======
  kit = "kit",
>>>>>>> c05a95be
}

export interface PermissionCheckProps {
  organizationId: string;
  roles?: OrganizationRoles[];
  userId: string;
  action: PermissionAction;
  entity: PermissionEntity;
}

//this will come from DB eventually
const Role2PermissionMap: {
  [K in OrganizationRoles]?: Record<PermissionEntity, PermissionAction[]>;
} = {
  [OrganizationRoles.SELF_SERVICE]: {
    [PermissionEntity.asset]: [PermissionAction.read],
    [PermissionEntity.booking]: [
      PermissionAction.create,
      PermissionAction.read,
      PermissionAction.update,
      PermissionAction.delete, // This is for the user to delete their own bookings only when they are draft.
    ],
    [PermissionEntity.qr]: [],
    [PermissionEntity.category]: [],
    [PermissionEntity.customField]: [],
    [PermissionEntity.location]: [],
    [PermissionEntity.tag]: [],
    [PermissionEntity.teamMember]: [],
    [PermissionEntity.workspace]: [],
    [PermissionEntity.dashboard]: [],
    [PermissionEntity.generalSettings]: [],
    [PermissionEntity.subscription]: [],
<<<<<<< HEAD
    [PermissionEntity.template]: [
      PermissionAction.create,
      PermissionAction.read,
      PermissionAction.update,
    ],
=======
    [PermissionEntity.kit]: [PermissionAction.read],
>>>>>>> c05a95be
  },
};

async function hasPermission(params: PermissionCheckProps): Promise<Boolean> {
  let { userId, entity, action, organizationId, roles } = params;

  try {
    if (!roles || !Array.isArray(roles)) {
      const userOrg = await db.userOrganization.findFirst({
        where: { userId, organizationId },
      });

      if (!userOrg) {
        throw new ShelfError({
          cause: null,
          message: `User doesn't belong to organization`,
          status: 403,
          additionalData: { userId, organizationId },
          label: "Permission",
        });
      }

      roles = userOrg.roles;
    }

    if (
      roles.includes(OrganizationRoles.ADMIN) ||
      roles.includes(OrganizationRoles.OWNER)
    ) {
      //owner and admin can do anything for now
      return true;
    }

    const validRoles = roles.filter((role) => {
      const entityPermMap = Role2PermissionMap[role];

      if (!entityPermMap) {
        return false;
      }

      const permissions = entityPermMap[entity];

      return permissions.includes(action);
    });

    return validRoles.length > 0;
  } catch (cause) {
    throw new ShelfError({
      cause,
      message: "Error while checking permission",
      additionalData: { ...params },
      label: "Permission",
    });
  }
}

export const validatePermission = async (props: PermissionCheckProps) => {
  const res = await hasPermission(props);

  if (!res) {
    throw new ShelfError({
      cause: null,
      title: "Unauthorized",
      message: `You have no permission to perform this action`,
      additionalData: { ...props },
      status: 403,
      label: "Permission",
    });
  }
};<|MERGE_RESOLUTION|>--- conflicted
+++ resolved
@@ -26,11 +26,8 @@
   dashboard = "dashboard",
   generalSettings = "generalSettings",
   subscription = "subscription",
-<<<<<<< HEAD
   template = "template",
-=======
   kit = "kit",
->>>>>>> c05a95be
 }
 
 export interface PermissionCheckProps {
@@ -63,15 +60,12 @@
     [PermissionEntity.dashboard]: [],
     [PermissionEntity.generalSettings]: [],
     [PermissionEntity.subscription]: [],
-<<<<<<< HEAD
     [PermissionEntity.template]: [
       PermissionAction.create,
       PermissionAction.read,
       PermissionAction.update,
     ],
-=======
     [PermissionEntity.kit]: [PermissionAction.read],
->>>>>>> c05a95be
   },
 };
 
