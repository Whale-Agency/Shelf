--- conflicted
+++ resolved
@@ -39,11 +39,9 @@
 export async function loader({ request, params }: LoaderFunctionArgs) {
   const authSession = await requireAuthSession(request);
   const { organizationId } = await requireOrganisationId(authSession, request);
-<<<<<<< HEAD
-=======
+
   const organization = await getOrganization({ id: organizationId });
   const { userId } = authSession;
->>>>>>> 938ee5aa
 
   const {
     categories,
@@ -77,11 +75,8 @@
     tags,
     totalTags: tags.length,
     locations,
-<<<<<<< HEAD
     totalLocations,
-=======
     currency: organization?.currency,
->>>>>>> 938ee5aa
     customFields,
   });
 }
