import { useMemo } from "react";
import type {
  ActionFunctionArgs,
  LoaderFunctionArgs,
  MetaFunction,
} from "@remix-run/node";
import { json, redirect } from "@remix-run/node";
import { useLoaderData } from "@remix-run/react";
import { useAtomValue } from "jotai";
import { parseFormAny } from "react-zorm";
import { dynamicTitleAtom } from "~/atoms/dynamic-title-atom";
import { AssetForm, NewAssetFormSchema } from "~/components/assets/form";
import { ErrorBoundryComponent } from "~/components/errors";

import Header from "~/components/layout/header";
import type { HeaderData } from "~/components/layout/header/types";
import {
  getAllEntriesForCreateAndEdit,
  getAsset,
  updateAsset,
  updateAssetMainImage,
} from "~/modules/asset";

import { commitAuthSession } from "~/modules/auth";
import { getActiveCustomFields } from "~/modules/custom-field";
import { getOrganization } from "~/modules/organization";
import { buildTagsSet } from "~/modules/tag";
import { assertIsPost, getRequiredParam, slugify } from "~/utils";
import { appendToMetaTitle } from "~/utils/append-to-meta-title";
import { setCookie } from "~/utils/cookies.server";
import {
  extractCustomFieldValuesFromResults,
  mergedSchema,
} from "~/utils/custom-fields";
import { sendNotification } from "~/utils/emitter/send-notification.server";
import { ShelfStackError } from "~/utils/error";
import { PermissionAction, PermissionEntity } from "~/utils/permissions";
import { requirePermision } from "~/utils/roles.server";

export async function loader({ request, params }: LoaderFunctionArgs) {
<<<<<<< HEAD
  const { authSession, organizationId } = await requirePermision(
    request,
    PermissionEntity.asset,
    PermissionAction.update
  );
  const organization = await getOrganization({ id: organizationId });
  const { userId } = authSession;
=======
  const authSession = await requireAuthSession(request);
  const { organizationId } = await requireOrganisationId(authSession, request);
>>>>>>> 7367247e

  const {
    categories,
    totalCategories,
    tags,
    locations,
    totalLocations,
    customFields,
  } = await getAllEntriesForCreateAndEdit({
    request,
    organizationId,
  });

  const id = getRequiredParam(params, "assetId");

  const asset = await getAsset({ organizationId, id });
  if (!asset) {
    throw new ShelfStackError({ message: "Not Found", status: 404 });
  }

  const header: HeaderData = {
    title: `Edit | ${asset.title}`,
    subHeading: asset.id,
  };

  return json({
    asset,
    header,
    categories,
    totalCategories,
    tags,
    totalTags: tags.length,
    locations,
<<<<<<< HEAD
    currency: organization?.currency,
=======
    totalLocations,
>>>>>>> 7367247e
    customFields,
  });
}

export const meta: MetaFunction<typeof loader> = ({ data }) => [
  { title: data ? appendToMetaTitle(data.header.title) : "" },
];

export const handle = {
  breadcrumb: () => "single",
};

export async function action({ request, params }: ActionFunctionArgs) {
  assertIsPost(request);
  const { authSession, organizationId } = await requirePermision(
    request,
    PermissionEntity.asset,
    PermissionAction.update
  );

  const id = getRequiredParam(params, "assetId");
  const clonedRequest = request.clone();
  const formData = await clonedRequest.formData();

  const customFields = await getActiveCustomFields({
    organizationId,
  });

  const FormSchema = mergedSchema({
    baseSchema: NewAssetFormSchema,
    customFields: customFields.map((cf) => ({
      id: cf.id,
      name: slugify(cf.name),
      helpText: cf?.helpText || "",
      required: cf.required,
      type: cf.type.toLowerCase() as "text" | "number" | "date" | "boolean",
      options: cf.options,
    })),
  });
  const result = await FormSchema.safeParseAsync(parseFormAny(formData));
  const customFieldsValues = extractCustomFieldValuesFromResults({
    result,
    customFieldDef: customFields,
  });

  if (!result.success) {
    return json(
      {
        errors: result.error,
        success: false,
      },
      {
        status: 400,
        headers: [setCookie(await commitAuthSession(request, { authSession }))],
      }
    );
  }

  await updateAssetMainImage({
    request,
    assetId: id,
    userId: authSession.userId,
  });

  const {
    title,
    description,
    category,
    newLocationId,
    currentLocationId,
    valuation,
  } = result.data;

  /** This checks if tags are passed and build the  */
  const tags = buildTagsSet(result.data.tags);

  const rsp = await updateAsset({
    id,
    title,
    description,
    categoryId: category,
    tags,
    newLocationId,
    currentLocationId,
    userId: authSession.userId,
    customFieldsValues,
    valuation,
  });

  if (rsp.error) {
    return json(
      {
        errors: {
          title: rsp.error,
        },
      },
      {
        status: 400,
        headers: [setCookie(await commitAuthSession(request, { authSession }))],
      }
    );
  }

  sendNotification({
    title: "Asset updated",
    message: "Your asset has been updated successfully",
    icon: { name: "success", variant: "success" },
    senderId: authSession.userId,
  });

  return redirect(`/assets/${id}`, {
    headers: [setCookie(await commitAuthSession(request, { authSession }))],
  });
}

export default function AssetEditPage() {
  const title = useAtomValue(dynamicTitleAtom);
  const hasTitle = title !== "";
  const { asset } = useLoaderData<typeof loader>();
  const tags = useMemo(
    () => asset.tags?.map((tag) => ({ label: tag.name, value: tag.id })) || [],
    [asset.tags]
  );

  return (
    <>
      <Header title={hasTitle ? title : asset.title} />
      <div className=" items-top flex justify-between">
        <AssetForm
          title={asset.title}
          category={asset.categoryId}
          location={asset.locationId}
          description={asset.description}
          valuation={asset.valuation}
          tags={tags}
        />
      </div>
    </>
  );
}

export const ErrorBoundary = () => <ErrorBoundryComponent />;<|MERGE_RESOLUTION|>--- conflicted
+++ resolved
@@ -38,18 +38,12 @@
 import { requirePermision } from "~/utils/roles.server";
 
 export async function loader({ request, params }: LoaderFunctionArgs) {
-<<<<<<< HEAD
-  const { authSession, organizationId } = await requirePermision(
+  const { organizationId } = await requirePermision(
     request,
     PermissionEntity.asset,
     PermissionAction.update
   );
   const organization = await getOrganization({ id: organizationId });
-  const { userId } = authSession;
-=======
-  const authSession = await requireAuthSession(request);
-  const { organizationId } = await requireOrganisationId(authSession, request);
->>>>>>> 7367247e
 
   const {
     categories,
@@ -83,11 +77,8 @@
     tags,
     totalTags: tags.length,
     locations,
-<<<<<<< HEAD
     currency: organization?.currency,
-=======
     totalLocations,
->>>>>>> 7367247e
     customFields,
   });
 }
