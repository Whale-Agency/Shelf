import { useMemo } from "react";
import type {
  ActionFunctionArgs,
  LoaderFunctionArgs,
  MetaFunction,
} from "@remix-run/node";
import { json, redirect } from "@remix-run/node";
import { useLoaderData } from "@remix-run/react";
import { useAtomValue } from "jotai";
import { parseFormAny } from "react-zorm";
import { dynamicTitleAtom } from "~/atoms/dynamic-title-atom";
import { AssetForm, NewAssetFormSchema } from "~/components/assets/form";
import { ErrorBoundryComponent } from "~/components/errors";

import Header from "~/components/layout/header";
import type { HeaderData } from "~/components/layout/header/types";
import {
  getAllEntriesForCreateAndEdit,
  getAsset,
  updateAsset,
  updateAssetMainImage,
} from "~/modules/asset";

import { requireAuthSession, commitAuthSession } from "~/modules/auth";
import { getActiveCustomFields } from "~/modules/custom-field";
import { requireOrganisationId } from "~/modules/organization/context.server";
import { buildTagsSet } from "~/modules/tag";
import { assertIsPost, getRequiredParam, slugify } from "~/utils";
import { appendToMetaTitle } from "~/utils/append-to-meta-title";
import {
  extractCustomFieldValuesFromResults,
  mergedSchema,
} from "~/utils/custom-fields";
import { sendNotification } from "~/utils/emitter/send-notification.server";
import { ShelfStackError } from "~/utils/error";

export async function loader({ request, params }: LoaderFunctionArgs) {
  const authSession = await requireAuthSession(request);
  const { organizationId } = await requireOrganisationId(authSession, request);
  const { userId } = authSession;

<<<<<<< HEAD
  const {
    categories,
    totalCategories,
    tags,
    locations,
    totalLocations,
    customFields,
  } = await getAllEntriesForCreateAndEdit({
    userId,
    organizationId: organization.id,
    request,
  });
=======
  const { categories, tags, locations, customFields } =
    await getAllRelatedEntries({
      userId,
      organizationId,
    });
>>>>>>> b64ba710

  const id = getRequiredParam(params, "assetId");

  const asset = await getAsset({ organizationId, id });
  if (!asset) {
    throw new ShelfStackError({ message: "Not Found", status: 404 });
  }

  const header: HeaderData = {
    title: `Edit | ${asset.title}`,
    subHeading: asset.id,
  };

  return json({
    asset,
    header,
    categories,
    totalCategories,
    tags,
    totalTags: tags.length,
    locations,
    totalLocations,
    customFields,
  });
}

export const meta: MetaFunction<typeof loader> = ({ data }) => [
  { title: data ? appendToMetaTitle(data.header.title) : "" },
];

export const handle = {
  breadcrumb: () => "single",
};

export async function action({ request, params }: ActionFunctionArgs) {
  assertIsPost(request);
  const authSession = await requireAuthSession(request);
  const { organizationId } = await requireOrganisationId(authSession, request);

  const id = getRequiredParam(params, "assetId");
  const clonedRequest = request.clone();
  const formData = await clonedRequest.formData();

  const customFields = await getActiveCustomFields({
    organizationId,
  });

  const FormSchema = mergedSchema({
    baseSchema: NewAssetFormSchema,
    customFields: customFields.map((cf) => ({
      id: cf.id,
      name: slugify(cf.name),
      helpText: cf?.helpText || "",
      required: cf.required,
      type: cf.type.toLowerCase() as "text" | "number" | "date" | "boolean",
      options: cf.options,
    })),
  });
  const result = await FormSchema.safeParseAsync(parseFormAny(formData));
  const customFieldsValues = extractCustomFieldValuesFromResults({
    result,
    customFieldDef: customFields,
  });

  if (!result.success) {
    return json(
      {
        errors: result.error,
        success: false,
      },
      {
        status: 400,
        headers: {
          "Set-Cookie": await commitAuthSession(request, { authSession }),
        },
      }
    );
  }

  await updateAssetMainImage({
    request,
    assetId: id,
    userId: authSession.userId,
  });

  const { title, description, category, newLocationId, currentLocationId } =
    result.data;

  /** This checks if tags are passed and build the  */
  const tags = buildTagsSet(result.data.tags);

  await updateAsset({
    id,
    title,
    description,
    categoryId: category,
    tags,
    newLocationId,
    currentLocationId,
    userId: authSession.userId,
    customFieldsValues,
  });

  sendNotification({
    title: "Asset updated",
    message: "Your asset has been updated successfully",
    icon: { name: "success", variant: "success" },
    senderId: authSession.userId,
  });

  return redirect(`/assets/${id}`, {
    headers: {
      "Set-Cookie": await commitAuthSession(request, { authSession }),
    },
  });
}

export default function AssetEditPage() {
  const title = useAtomValue(dynamicTitleAtom);
  const hasTitle = title !== "";
  const { asset } = useLoaderData<typeof loader>();
  const tags = useMemo(
    () => asset.tags?.map((tag) => ({ label: tag.name, value: tag.id })) || [],
    [asset.tags]
  );

  return (
    <>
      <Header title={hasTitle ? title : asset.title} />
      <div className=" items-top flex justify-between">
        <AssetForm
          title={asset.title}
          category={asset.categoryId}
          location={asset.locationId}
          description={asset.description}
          tags={tags}
        />
      </div>
    </>
  );
}

export const ErrorBoundary = () => <ErrorBoundryComponent />;<|MERGE_RESOLUTION|>--- conflicted
+++ resolved
@@ -39,26 +39,26 @@
   const { organizationId } = await requireOrganisationId(authSession, request);
   const { userId } = authSession;
 
-<<<<<<< HEAD
-  const {
-    categories,
-    totalCategories,
-    tags,
-    locations,
-    totalLocations,
-    customFields,
-  } = await getAllEntriesForCreateAndEdit({
-    userId,
-    organizationId: organization.id,
-    request,
-  });
-=======
+
+  //const {
+  //  categories,
+  //    totalCategories,
+  //    tags,
+  //    locations,
+  //    totalLocations,
+  //    customFields,
+  //  } = await getAllEntriesForCreateAndEdit({
+  //    userId,
+  //    organizationId: organization.id,
+  //    request,
+  //  });
+
   const { categories, tags, locations, customFields } =
     await getAllRelatedEntries({
       userId,
       organizationId,
     });
->>>>>>> b64ba710
+
 
   const id = getRequiredParam(params, "assetId");
 
