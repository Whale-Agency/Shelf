import type { ActionFunctionArgs, LoaderFunctionArgs } from "@remix-run/node";
import { json, redirect } from "@remix-run/node";
import { Form, useNavigation } from "@remix-run/react";
import { LocationMarkerIcon } from "~/components/icons";
import { LocationSelect } from "~/components/location";
import { Button } from "~/components/shared/button";
<<<<<<< HEAD
import { getAllRelatedEntries, getAsset, updateAsset } from "~/modules/asset";
import { commitAuthSession } from "~/modules/auth";
=======
import {
  getAllEntriesForCreateAndEdit,
  getAsset,
  updateAsset,
} from "~/modules/asset";
import { commitAuthSession, requireAuthSession } from "~/modules/auth";
import { requireOrganisationId } from "~/modules/organization/context.server";
>>>>>>> 7367247e
import styles from "~/styles/layout/custom-modal.css";
import { assertIsPost, getRequiredParam, isFormProcessing } from "~/utils";
import { sendNotification } from "~/utils/emitter/send-notification.server";
import { PermissionAction, PermissionEntity } from "~/utils/permissions";
import { requirePermision } from "~/utils/roles.server";

export const loader = async ({ request, params }: LoaderFunctionArgs) => {
  const { authSession, organizationId } = await requirePermision(
    request,
    PermissionEntity.asset,
    PermissionAction.update
  );
  const { userId } = authSession;

  const { locations } = await getAllEntriesForCreateAndEdit({
    organizationId,
    request,
  });

  const id = getRequiredParam(params, "assetId");
  const asset = await getAsset({ userId, id });

  return json({
    asset,
    locations,
    showModal: true,
  });
};

export async function action({ request, params }: ActionFunctionArgs) {
  assertIsPost(request);
  const { authSession } = await requirePermision(
    request,
    PermissionEntity.asset,
    PermissionAction.update
  );

  const id = getRequiredParam(params, "assetId");

  const formData = await request.formData();
  const newLocationId = formData.get("newLocationId") as string;
  const currentLocationId = formData.get("currentLocationId") as string;

  await updateAsset({
    id,
    newLocationId,
    currentLocationId,
    userId: authSession.userId,
  });

  sendNotification({
    title: "Location updated",
    message: "Your asset's location has been updated successfully",
    icon: { name: "success", variant: "success" },
    senderId: authSession.userId,
  });

  return redirect(`/assets/${id}`, {
    headers: {
      "Set-Cookie": await commitAuthSession(request, { authSession }),
    },
  });
}

export function links() {
  return [{ rel: "stylesheet", href: styles }];
}

export default function Custody() {
  const transition = useNavigation();
  const disabled = isFormProcessing(transition.state);

  return (
    <>
      <Form method="post">
        <div className="modal-content-wrapper">
          <div className="mb-4 inline-flex items-center justify-center rounded-full border-8 border-solid border-gray-50 bg-gray-100 p-2 text-gray-600">
            <LocationMarkerIcon />
          </div>
          <div className="mb-5">
            <h4>Update Location</h4>
            <p>Adjust the location of this asset.</p>
          </div>
          <div className=" relative z-50 mb-8">
            <LocationSelect />
          </div>

          <div className="flex gap-3">
            <Button
              to=".."
              variant="secondary"
              width="full"
              disabled={disabled}
            >
              Cancel
            </Button>
            <Button
              variant="primary"
              width="full"
              type="submit"
              disabled={disabled}
            >
              Confirm
            </Button>
          </div>
        </div>
      </Form>
    </>
  );
}<|MERGE_RESOLUTION|>--- conflicted
+++ resolved
@@ -4,18 +4,12 @@
 import { LocationMarkerIcon } from "~/components/icons";
 import { LocationSelect } from "~/components/location";
 import { Button } from "~/components/shared/button";
-<<<<<<< HEAD
-import { getAllRelatedEntries, getAsset, updateAsset } from "~/modules/asset";
-import { commitAuthSession } from "~/modules/auth";
-=======
 import {
   getAllEntriesForCreateAndEdit,
   getAsset,
   updateAsset,
 } from "~/modules/asset";
-import { commitAuthSession, requireAuthSession } from "~/modules/auth";
-import { requireOrganisationId } from "~/modules/organization/context.server";
->>>>>>> 7367247e
+import { commitAuthSession } from "~/modules/auth";
 import styles from "~/styles/layout/custom-modal.css";
 import { assertIsPost, getRequiredParam, isFormProcessing } from "~/utils";
 import { sendNotification } from "~/utils/emitter/send-notification.server";
