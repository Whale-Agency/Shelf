import { useState } from "react";
import { AssetStatus, BookingStatus, TemplateType } from "@prisma/client";

import type { ActionFunctionArgs, LoaderFunctionArgs } from "@remix-run/node";
import { json, redirect } from "@remix-run/node";
import {
  Form,
  Link,
  useActionData,
  useLoaderData,
  useNavigation,
} from "@remix-run/react";
<<<<<<< HEAD
import { useAtom } from "jotai";
import { assignCustodyUser } from "~/atoms/assign-custody-user";

=======
import { z } from "zod";
>>>>>>> 714430b6
import CustodianSelect from "~/components/custody/custodian-select";
import TemplateSelect from "~/components/custody/template-select";
import { Switch } from "~/components/forms/switch";
import { UserIcon } from "~/components/icons";
import { Button } from "~/components/shared/button";
import { CustomTooltip } from "~/components/shared/custom-tooltip";
import { WarningBox } from "~/components/shared/warning-box";
import { db } from "~/database";
import { createNote } from "~/modules/asset";
import {
  assetCustodyAssignedEmailText,
  assetCustodyAssignedWithTemplateEmailText,
} from "~/modules/invite/helpers";
import { getUserByID } from "~/modules/user";
import styles from "~/styles/layout/custom-modal.css";
import { data, error, getParams, isFormProcessing, parseData } from "~/utils";
import { sendNotification } from "~/utils/emitter/send-notification.server";
<<<<<<< HEAD
import { ShelfStackError } from "~/utils/error";
import { sendEmail } from "~/utils/mail.server";
=======
import { ShelfError, makeShelfError } from "~/utils/error";
>>>>>>> 714430b6
import { PermissionAction, PermissionEntity } from "~/utils/permissions";
import { requirePermission } from "~/utils/roles.server";
import { stringToJSONSchema } from "~/utils/zod";
import type { AssetWithBooking } from "./bookings.$bookingId.add-assets";

export async function loader({ context, request, params }: LoaderFunctionArgs) {
  const authSession = context.getSession();
  const { userId } = authSession;
  const { assetId } = getParams(params, z.object({ assetId: z.string() }), {
    additionalData: { userId },
  });

  try {
    const { organizationId } = await requirePermission({
      userId,
      request,
      entity: PermissionEntity.asset,
      action: PermissionAction.update,
    });

    const asset = await db.asset
      .findUnique({
        where: { id: assetId },
        select: {
          custody: {
            select: {
              id: true,
            },
          },
          bookings: {
            where: {
              status: {
                in: [BookingStatus.RESERVED],
              },
            },
            select: {
              id: true,
            },
          },
        },
      })
      .catch((cause) => {
        throw new ShelfError({
          cause,
          message:
            "Something went wrong while fetching asset. Please try again or contact support.",
          additionalData: { userId, assetId, organizationId },
          label: "Assets",
        });
      });

    /** If the asset already has a custody, this page should not be visible */
    if (asset && asset.custody) {
      return redirect(`/assets/${assetId}`);
    }

    /** We get all the team members that are part of the user's personal organization */
    const teamMembers = await db.teamMember
      .findMany({
        where: {
          deletedAt: null,
          organizationId,
        },
        include: {
          user: true,
        },
        orderBy: {
          userId: "asc",
        },
      })
      .catch((cause) => {
        throw new ShelfError({
          cause,
          message:
            "Something went wrong while fetching team members. Please try again or contact support.",
          additionalData: { userId, assetId, organizationId },
          label: "Assets",
        });
      });

    return json(
      data({
        showModal: true,
        teamMembers,
        asset,
      })
    );
  } catch (cause) {
    const reason = makeShelfError(cause, { userId, assetId });
    throw json(error(reason), { status: reason.status });
  }
}

export async function action({ context, request, params }: ActionFunctionArgs) {
  const authSession = context.getSession();
  const { userId } = authSession;
  const { assetId } = getParams(params, z.object({ assetId: z.string() }), {
    additionalData: { userId },
  });

<<<<<<< HEAD
  // We need to fetch all the templates that belong to the user's current organization
  // and the template type is CUSTODY
  const templates = await db.template.findMany({
    where: {
      organizationId,
      type: TemplateType.CUSTODY,
    },
  });

  return json({
    showModal: true,
    teamMembers,
    templates,
    asset,
  });
};

export const action = async ({ request, params }: ActionFunctionArgs) => {
  const {
    authSession: { userId },
  } = await requirePermision(
    request,
    PermissionEntity.asset,
    PermissionAction.update
  );
  const formData = await request.formData();
  const assetId = params.assetId as string;
  const custodian = formData.get("custodian");
  const user = await getUserByID(userId);
  const addTemplateEnabled = formData.get("addTemplateEnabled");
  const template = formData.get("template");

  if (!user)
    throw new ShelfStackError({
      message:
        "User not found. Please refresh and if the issue persists contact support.",
    });

  if (!custodian)
    return json(
      { error: "Please select a custodian", type: "CUSTODIAN" },
      { status: 400 }
    );

  if (addTemplateEnabled && !template)
    return json(
      { error: "Please select a template", type: "TEMPLATE" },
      { status: 400 }
    );

  let templateId = null,
    templateObj = null;

  if (addTemplateEnabled) {
    templateId = JSON.parse(template as string).id;

    templateObj = await db.template.findUnique({
      where: { id: templateId as string },
    });

    if (!templateObj)
      throw new ShelfStackError({
        message:
          "Template not found. Please refresh and if the issue persists contact support.",
      });
  }

  /** We send the data from the form as a json string, so we can easily have both the name and id
   * ID is used to connect the asset to the custodian
   * Name is used to create the note
   */
  const {
    id: custodianId,
    name: custodianName,
    email: custodianEmail,
    userId: custodianUserId,
  } = JSON.parse(custodian as string);

  let asset = null;

  /**
   * We consider 2 cases:
   * 1. We assign a template for signature
   * 2. We don't assign a template for signature
   */
  if (addTemplateEnabled) {
    /**
     * In this case, we do the following:
     * 1. We check if the signature is required by the template
     * 2. If yes, the the asset status is "AVAILABLE", else "IN_CUSTODY"
     * 3. We create a new custody record for that specific asset and the template
     * 4. We link it to the custodian
     */
    asset = await db.asset.update({
      where: { id: assetId },
      data: {
        status: templateObj!.signatureRequired
          ? AssetStatus.AVAILABLE
          : AssetStatus.IN_CUSTODY,
        custody: {
          create: {
            custodian: { connect: { id: custodianId as string } },
            template: { connect: { id: templateId as string } },
          },
        },
      },
      include: {
        user: {
          select: {
            firstName: true,
            lastName: true,
          },
        },
      },
    });
  } else {
    /**
     * In this case, we do the following:
     * 1. We update the asset status
     * 2. We create a new custody record for that specific asset
     * 3. We link it to the custodian
     */
    asset = await db.asset.update({
      where: { id: assetId },
      data: {
        status: AssetStatus.IN_CUSTODY,
        custody: {
          create: {
            custodian: { connect: { id: custodianId as string } },
          },
        },
      },
      include: {
        user: {
          select: {
            firstName: true,
            lastName: true,
          },
        },
      },
    });
  }

  // If the template was specified, and signature was required
  if (addTemplateEnabled && templateObj!.signatureRequired) {
    /** We create the note */
    await createNote({
      content: `**${user.firstName?.trim()} ${user.lastName?.trim()}** has given **${custodianName?.trim()}** custody over **${asset.title?.trim()}**. **${custodianName?.trim()}** needs to sign the **${templateObj!.name?.trim()}** template before receiving custody.`,
=======
  try {
    await requirePermission({
      userId,
      request,
      entity: PermissionEntity.asset,
      action: PermissionAction.update,
    });

    const { custodian } = parseData(
      await request.formData(),
      z.object({
        custodian: stringToJSONSchema.pipe(
          z.object({
            id: z.string(),
            name: z.string(),
          })
        ),
      }),
      {
        additionalData: { userId, assetId },
        message: "Please select a custodian",
      }
    );

    const user = await getUserByID(userId);

    /** We send the data from the form as a json string, so we can easily have both the name and id
     * ID is used to connect the asset to the custodian
     * Name is used to create the note
     */
    const { id: custodianId, name: custodianName } = custodian;

    /** In order to do it with a single query
     * 1. We update the asset status
     * 2. We create a new custody record for that specific asset
     * 3. We link it to the custodian
     */
    const asset = await db.asset
      .update({
        where: { id: assetId },
        data: {
          status: AssetStatus.IN_CUSTODY,
          custody: {
            create: {
              custodian: { connect: { id: custodianId } },
            },
          },
        },
        include: {
          user: {
            select: {
              firstName: true,
              lastName: true,
            },
          },
        },
      })
      .catch((cause) => {
        throw new ShelfError({
          cause,
          message:
            "Something went wrong while updating asset. Please try again or contact support.",
          additionalData: { userId, assetId, custodianId },
          label: "Assets",
        });
      });

    /** Once the asset is updated, we create the note */
    await createNote({
      content: `**${user.firstName?.trim()} ${user.lastName?.trim()}** has given **${custodianName.trim()}** custody over **${asset.title.trim()}**`,
>>>>>>> 714430b6
      type: "UPDATE",
      userId: userId,
      assetId: asset.id,
    });

    sendNotification({
<<<<<<< HEAD
      title: `‘${asset.title}’ would go in custody of ${custodianName}`,
      message:
        "This asset will stay available until the custodian signs the PDF template. After that, the asset will be unavailable until custody is manually released.",
      icon: { name: "success", variant: "success" },
      senderId: userId,
    });

    sendEmail({
      to: custodianEmail,
      subject: `You have been assigned custody over ${asset.title}.`,
      text: assetCustodyAssignedWithTemplateEmailText({
        assetName: asset.title,
        assignerName: user.firstName + " " + user.lastName,
        assetId: asset.id,
        templateId: templateObj!.id,
        assigneeId: custodianUserId,
      }),
    });
  } else {
    // If the template was not specified
    await createNote({
      content: `**${user.firstName} ${user.lastName}** has given **${custodianName}** custody over **${asset.title}**`,
      type: "UPDATE",
      userId: userId,
      assetId: asset.id,
    });

    sendNotification({
=======
>>>>>>> 714430b6
      title: `‘${asset.title}’ is now in custody of ${custodianName}`,
      message:
        "Remember, this asset will be unavailable until custody is manually released.",
      icon: { name: "success", variant: "success" },
      senderId: userId,
    });
<<<<<<< HEAD

    sendEmail({
      to: custodianEmail,
      subject: `You have been assigned custody over ${asset.title}`,
      text: assetCustodyAssignedEmailText({
        assetName: asset.title,
        assignerName: user.firstName + " " + user.lastName,
        assetId: asset.id,
      }),
    });
  }
=======
>>>>>>> 714430b6

    return redirect(`/assets/${assetId}`);
  } catch (cause) {
    const reason = makeShelfError(cause, { userId, assetId });
    return json(error(reason), { status: reason.status });
  }
}

export function links() {
  return [{ rel: "stylesheet", href: styles }];
}

export default function Custody() {
  const actionData = useActionData<{
    error: string;
    type: "CUSTODIAN" | "TEMPLATE";
  } | null>();
  const { asset } = useLoaderData<typeof loader>();
  const hasBookings = (asset?.bookings?.length ?? 0) > 0 || false;
<<<<<<< HEAD
=======
  const actionData = useActionData<typeof action>();
>>>>>>> 714430b6
  const transition = useNavigation();
  const disabled = isFormProcessing(transition.state);
  const [assignCustody] = useAtom(assignCustodyUser);
  const [addTemplateEnabled, setAddTemplateEnabled] = useState(false);

  return (
    <>
      <Form method="post">
        <div className="modal-content-wrapper">
          <div className="mb-4 inline-flex items-center justify-center rounded-full border-8 border-solid border-gray-50 bg-gray-100 p-2 text-gray-600">
            <UserIcon />
          </div>
          <div className="mb-5">
            <h4>Assign custody</h4>
            <p>
<<<<<<< HEAD
              This asset is currently available. You&apos;re about to give
              custody to one of your team members.
=======
              This asset is currently available. You’re about to assign custody
              to one of your team members.
>>>>>>> 714430b6
            </p>
          </div>
          <div className=" relative z-50 mb-5">
            <CustodianSelect />
            {actionData?.type && actionData?.type === "CUSTODIAN" && (
              <div className="text-sm text-error-500">{actionData.error}</div>
            )}
          </div>
<<<<<<< HEAD
          {assignCustody == null || assignCustody?.userId === null ? (
            <CustomTooltip
              content={
                <TooltipContent
                  variant={
                    assignCustody === null
                      ? "USER_NOT_SELECTED"
                      : "NON_COMPATIBLE_USER_SELECTED"
                  }
                />
              }
            >
              <div className="flex gap-x-2">
                <Switch required={false} disabled={true} />
                <div className="flex flex-col gap-y-1">
                  <div className="text-md font-semibold text-gray-600">
                    Add PDF Template
                  </div>
                  <p className="text-sm text-gray-500">
                    Custodian needs to read (and sign) a document before
                    receiving custody.{" "}
                    <Link className="text-gray-700 underline" to="#">
                      Learn more
                    </Link>
                  </p>
                </div>
              </div>
            </CustomTooltip>
          ) : (
            <div className="mb-5 flex gap-x-2">
              <Switch
                name="addTemplateEnabled"
                onClick={() => setAddTemplateEnabled((prev) => !prev)}
                defaultChecked={addTemplateEnabled}
                required={false}
                disabled={disabled}
              />
              <div className="flex flex-col gap-y-1">
                <div className="text-md font-semibold text-gray-600">
                  Add PDF Template
                </div>
                <p className="text-sm text-gray-500">
                  Custodian needs to read (and sign) a document before receiving
                  custody.{" "}
                  <Link className="text-gray-700 underline" to="#">
                    Learn more
                  </Link>
                </p>
              </div>
=======
          {actionData?.error ? (
            <div className="-mt-8 mb-8 text-sm text-error-500">
              {actionData.error.message}
>>>>>>> 714430b6
            </div>
          )}

          {addTemplateEnabled && (
            <div className="mt-5">
              <TemplateSelect />
              {actionData?.type && actionData?.type === "TEMPLATE" && (
                <div className="text-sm text-error-500">{actionData.error}</div>
              )}
            </div>
          )}

          {hasBookings ? (
            <WarningBox className="-mt-4 mb-8">
              <>
                Asset is part of an{" "}
                <Link
                  to={`/bookings/${(asset as AssetWithBooking).bookings[0].id}`}
                  className="underline"
                  target="_blank"
                >
                  upcoming booking
                </Link>
                . You will not be able to check-out your booking if this asset
                has custody.
              </>
            </WarningBox>
          ) : null}

          <div className="mt-8 flex gap-3">
            <Button
              to=".."
              variant="secondary"
              width="full"
              disabled={disabled}
            >
              Cancel
            </Button>
            <Button
              variant="primary"
              width="full"
              type="submit"
              disabled={disabled}
            >
              Confirm
            </Button>
          </div>
        </div>
      </Form>
    </>
  );
}

function TooltipContent({
  variant,
}: {
  variant: "USER_NOT_SELECTED" | "NON_COMPATIBLE_USER_SELECTED";
}) {
  return (
    <div>
      {variant === "USER_NOT_SELECTED" && (
        <div>
          <div className="text-md mb-2 font-semibold text-gray-700">
            Please select a custodian
          </div>
          <div className="text-sm text-gray-500">
            You need to select a custodian before you can add a PDF template.
          </div>
        </div>
      )}
      {variant === "NON_COMPATIBLE_USER_SELECTED" && (
        <div>
          <div className="text-md mb-2 font-semibold text-gray-700">
            Custodian needs to be a registered user
          </div>
          <div className="text-sm text-gray-500">
            Signing PDFs is not allowed for NRM and non-users.
          </div>
        </div>
      )}
    </div>
  );
}<|MERGE_RESOLUTION|>--- conflicted
+++ resolved
@@ -10,13 +10,10 @@
   useLoaderData,
   useNavigation,
 } from "@remix-run/react";
-<<<<<<< HEAD
 import { useAtom } from "jotai";
+import { z } from "zod";
 import { assignCustodyUser } from "~/atoms/assign-custody-user";
 
-=======
-import { z } from "zod";
->>>>>>> 714430b6
 import CustodianSelect from "~/components/custody/custodian-select";
 import TemplateSelect from "~/components/custody/template-select";
 import { Switch } from "~/components/forms/switch";
@@ -32,14 +29,17 @@
 } from "~/modules/invite/helpers";
 import { getUserByID } from "~/modules/user";
 import styles from "~/styles/layout/custom-modal.css";
-import { data, error, getParams, isFormProcessing, parseData } from "~/utils";
+import {
+  data,
+  error,
+  getParams,
+  isFormProcessing,
+  makeShelfError,
+  parseData,
+  ShelfError,
+} from "~/utils";
 import { sendNotification } from "~/utils/emitter/send-notification.server";
-<<<<<<< HEAD
-import { ShelfStackError } from "~/utils/error";
 import { sendEmail } from "~/utils/mail.server";
-=======
-import { ShelfError, makeShelfError } from "~/utils/error";
->>>>>>> 714430b6
 import { PermissionAction, PermissionEntity } from "~/utils/permissions";
 import { requirePermission } from "~/utils/roles.server";
 import { stringToJSONSchema } from "~/utils/zod";
@@ -120,11 +120,22 @@
         });
       });
 
+    // We need to fetch all the templates that belong to the user's current organization
+    // and the template type is CUSTODY
+    /** @TODO here you haev to throw if no template is found */
+    const templates = await db.template.findMany({
+      where: {
+        organizationId,
+        type: TemplateType.CUSTODY,
+      },
+    });
+
     return json(
       data({
         showModal: true,
         teamMembers,
         asset,
+        templates,
       })
     );
   } catch (cause) {
@@ -140,156 +151,6 @@
     additionalData: { userId },
   });
 
-<<<<<<< HEAD
-  // We need to fetch all the templates that belong to the user's current organization
-  // and the template type is CUSTODY
-  const templates = await db.template.findMany({
-    where: {
-      organizationId,
-      type: TemplateType.CUSTODY,
-    },
-  });
-
-  return json({
-    showModal: true,
-    teamMembers,
-    templates,
-    asset,
-  });
-};
-
-export const action = async ({ request, params }: ActionFunctionArgs) => {
-  const {
-    authSession: { userId },
-  } = await requirePermision(
-    request,
-    PermissionEntity.asset,
-    PermissionAction.update
-  );
-  const formData = await request.formData();
-  const assetId = params.assetId as string;
-  const custodian = formData.get("custodian");
-  const user = await getUserByID(userId);
-  const addTemplateEnabled = formData.get("addTemplateEnabled");
-  const template = formData.get("template");
-
-  if (!user)
-    throw new ShelfStackError({
-      message:
-        "User not found. Please refresh and if the issue persists contact support.",
-    });
-
-  if (!custodian)
-    return json(
-      { error: "Please select a custodian", type: "CUSTODIAN" },
-      { status: 400 }
-    );
-
-  if (addTemplateEnabled && !template)
-    return json(
-      { error: "Please select a template", type: "TEMPLATE" },
-      { status: 400 }
-    );
-
-  let templateId = null,
-    templateObj = null;
-
-  if (addTemplateEnabled) {
-    templateId = JSON.parse(template as string).id;
-
-    templateObj = await db.template.findUnique({
-      where: { id: templateId as string },
-    });
-
-    if (!templateObj)
-      throw new ShelfStackError({
-        message:
-          "Template not found. Please refresh and if the issue persists contact support.",
-      });
-  }
-
-  /** We send the data from the form as a json string, so we can easily have both the name and id
-   * ID is used to connect the asset to the custodian
-   * Name is used to create the note
-   */
-  const {
-    id: custodianId,
-    name: custodianName,
-    email: custodianEmail,
-    userId: custodianUserId,
-  } = JSON.parse(custodian as string);
-
-  let asset = null;
-
-  /**
-   * We consider 2 cases:
-   * 1. We assign a template for signature
-   * 2. We don't assign a template for signature
-   */
-  if (addTemplateEnabled) {
-    /**
-     * In this case, we do the following:
-     * 1. We check if the signature is required by the template
-     * 2. If yes, the the asset status is "AVAILABLE", else "IN_CUSTODY"
-     * 3. We create a new custody record for that specific asset and the template
-     * 4. We link it to the custodian
-     */
-    asset = await db.asset.update({
-      where: { id: assetId },
-      data: {
-        status: templateObj!.signatureRequired
-          ? AssetStatus.AVAILABLE
-          : AssetStatus.IN_CUSTODY,
-        custody: {
-          create: {
-            custodian: { connect: { id: custodianId as string } },
-            template: { connect: { id: templateId as string } },
-          },
-        },
-      },
-      include: {
-        user: {
-          select: {
-            firstName: true,
-            lastName: true,
-          },
-        },
-      },
-    });
-  } else {
-    /**
-     * In this case, we do the following:
-     * 1. We update the asset status
-     * 2. We create a new custody record for that specific asset
-     * 3. We link it to the custodian
-     */
-    asset = await db.asset.update({
-      where: { id: assetId },
-      data: {
-        status: AssetStatus.IN_CUSTODY,
-        custody: {
-          create: {
-            custodian: { connect: { id: custodianId as string } },
-          },
-        },
-      },
-      include: {
-        user: {
-          select: {
-            firstName: true,
-            lastName: true,
-          },
-        },
-      },
-    });
-  }
-
-  // If the template was specified, and signature was required
-  if (addTemplateEnabled && templateObj!.signatureRequired) {
-    /** We create the note */
-    await createNote({
-      content: `**${user.firstName?.trim()} ${user.lastName?.trim()}** has given **${custodianName?.trim()}** custody over **${asset.title?.trim()}**. **${custodianName?.trim()}** needs to sign the **${templateObj!.name?.trim()}** template before receiving custody.`,
-=======
   try {
     await requirePermission({
       userId,
@@ -298,13 +159,30 @@
       action: PermissionAction.update,
     });
 
-    const { custodian } = parseData(
+    const { custodian, addTemplateEnabled, template } = parseData(
       await request.formData(),
       z.object({
         custodian: stringToJSONSchema.pipe(
           z.object({
             id: z.string(),
             name: z.string(),
+            email: z.string(),
+            userId: z.string(),
+          })
+        ),
+        /** @TODO not sure how this data is sent. please double check and review this 
+         *  This was the original code but now we handle it dirrefently. Needs to be reviewed and handled using parseData and the new approach
+         * //   if (addTemplateEnabled && !template)
+          //     return json(
+          //       { error: "Please select a template", type: "TEMPLATE" },
+          //       { status: 400 }
+          //     );
+        */
+        addTemplateEnabled: z.boolean(),
+        /** @TODO not sure what data we are sending here. I just added the ID but please add teh other fields that are suppsoed to be there */
+        template: stringToJSONSchema.pipe(
+          z.object({
+            id: z.string(),
           })
         ),
       }),
@@ -320,104 +198,178 @@
      * ID is used to connect the asset to the custodian
      * Name is used to create the note
      */
-    const { id: custodianId, name: custodianName } = custodian;
-
-    /** In order to do it with a single query
-     * 1. We update the asset status
-     * 2. We create a new custody record for that specific asset
-     * 3. We link it to the custodian
-     */
-    const asset = await db.asset
-      .update({
-        where: { id: assetId },
-        data: {
-          status: AssetStatus.IN_CUSTODY,
-          custody: {
-            create: {
-              custodian: { connect: { id: custodianId } },
+    const {
+      id: custodianId,
+      name: custodianName,
+      email: custodianEmail,
+      userId: custodianUserId,
+    } = custodian;
+
+    let templateId = null,
+      templateObj = null;
+
+    if (addTemplateEnabled) {
+      templateId = template.id;
+
+      templateObj = await db.template
+        .findUnique({
+          where: { id: templateId as string },
+        })
+        .catch((cause) => {
+          throw new ShelfError({
+            cause,
+            message:
+              "Something went wrong while fetching template. Please try again or contact support.",
+            additionalData: { userId, assetId, custodianId },
+            label: "Assets",
+          });
+        });
+
+      if (!templateObj)
+        throw new ShelfError({
+          message:
+            "Template not found. Please refresh and if the issue persists contact support.",
+          label: "Assets",
+          cause: null,
+        });
+    }
+    let asset = null;
+
+    if (addTemplateEnabled) {
+      /**
+       * In this case, we do the following:
+       * 1. We check if the signature is required by the template
+       * 2. If yes, the the asset status is "AVAILABLE", else "IN_CUSTODY"
+       * 3. We create a new custody record for that specific asset and the template
+       * 4. We link it to the custodian
+       */
+      asset = await db.asset
+        .update({
+          where: { id: assetId },
+          data: {
+            status: templateObj!.signatureRequired
+              ? AssetStatus.AVAILABLE
+              : AssetStatus.IN_CUSTODY,
+            custody: {
+              create: {
+                custodian: { connect: { id: custodianId as string } },
+                template: { connect: { id: templateId as string } },
+              },
             },
           },
-        },
-        include: {
-          user: {
-            select: {
-              firstName: true,
-              lastName: true,
+          include: {
+            user: {
+              select: {
+                firstName: true,
+                lastName: true,
+              },
             },
           },
-        },
-      })
-      .catch((cause) => {
-        throw new ShelfError({
-          cause,
-          message:
-            "Something went wrong while updating asset. Please try again or contact support.",
-          additionalData: { userId, assetId, custodianId },
-          label: "Assets",
+        })
+        .catch((cause) => {
+          throw new ShelfError({
+            cause,
+            message:
+              "Something went wrong while updating asset. Please try again or contact support.",
+            additionalData: { userId, assetId, custodianId, templateId },
+            label: "Assets",
+          });
         });
-      });
-
-    /** Once the asset is updated, we create the note */
-    await createNote({
-      content: `**${user.firstName?.trim()} ${user.lastName?.trim()}** has given **${custodianName.trim()}** custody over **${asset.title.trim()}**`,
->>>>>>> 714430b6
-      type: "UPDATE",
-      userId: userId,
-      assetId: asset.id,
-    });
-
-    sendNotification({
-<<<<<<< HEAD
-      title: `‘${asset.title}’ would go in custody of ${custodianName}`,
-      message:
-        "This asset will stay available until the custodian signs the PDF template. After that, the asset will be unavailable until custody is manually released.",
-      icon: { name: "success", variant: "success" },
-      senderId: userId,
-    });
-
-    sendEmail({
-      to: custodianEmail,
-      subject: `You have been assigned custody over ${asset.title}.`,
-      text: assetCustodyAssignedWithTemplateEmailText({
-        assetName: asset.title,
-        assignerName: user.firstName + " " + user.lastName,
+    } else {
+      /** In order to do it with a single query
+       * 1. We update the asset status
+       * 2. We create a new custody record for that specific asset
+       * 3. We link it to the custodian
+       */
+      asset = await db.asset
+        .update({
+          where: { id: assetId },
+          data: {
+            status: AssetStatus.IN_CUSTODY,
+            custody: {
+              create: {
+                custodian: { connect: { id: custodianId } },
+              },
+            },
+          },
+          include: {
+            user: {
+              select: {
+                firstName: true,
+                lastName: true,
+              },
+            },
+          },
+        })
+        .catch((cause) => {
+          throw new ShelfError({
+            cause,
+            message:
+              "Something went wrong while updating asset. Please try again or contact support.",
+            additionalData: { userId, assetId, custodianId, templateId },
+            label: "Assets",
+          });
+        });
+    }
+
+    // If the template was specified, and signature was required
+    if (addTemplateEnabled && templateObj!.signatureRequired) {
+      /** We create the note */
+      await createNote({
+        content: `**${user.firstName?.trim()} ${user.lastName?.trim()}** has given **${custodianName?.trim()}** custody over **${asset.title?.trim()}**. **${custodianName?.trim()}** needs to sign the **${templateObj!.name?.trim()}** template before receiving custody.`,
+        type: "UPDATE",
+        userId: userId,
         assetId: asset.id,
-        templateId: templateObj!.id,
-        assigneeId: custodianUserId,
-      }),
-    });
-  } else {
-    // If the template was not specified
-    await createNote({
-      content: `**${user.firstName} ${user.lastName}** has given **${custodianName}** custody over **${asset.title}**`,
-      type: "UPDATE",
-      userId: userId,
-      assetId: asset.id,
-    });
-
-    sendNotification({
-=======
->>>>>>> 714430b6
-      title: `‘${asset.title}’ is now in custody of ${custodianName}`,
-      message:
-        "Remember, this asset will be unavailable until custody is manually released.",
-      icon: { name: "success", variant: "success" },
-      senderId: userId,
-    });
-<<<<<<< HEAD
-
-    sendEmail({
-      to: custodianEmail,
-      subject: `You have been assigned custody over ${asset.title}`,
-      text: assetCustodyAssignedEmailText({
-        assetName: asset.title,
-        assignerName: user.firstName + " " + user.lastName,
+      });
+
+      sendNotification({
+        title: `‘${asset.title}’ would go in custody of ${custodianName}`,
+        message:
+          "This asset will stay available until the custodian signs the PDF template. After that, the asset will be unavailable until custody is manually released.",
+        icon: { name: "success", variant: "success" },
+        senderId: userId,
+      });
+
+      /** @TODO I have set this to void but we have to consider if we want to catch this */
+      void sendEmail({
+        to: custodianEmail,
+        subject: `You have been assigned custody over ${asset.title}.`,
+        text: assetCustodyAssignedWithTemplateEmailText({
+          assetName: asset.title,
+          assignerName: user.firstName + " " + user.lastName,
+          assetId: asset.id,
+          templateId: templateObj!.id,
+          assigneeId: custodianUserId,
+        }),
+      });
+    } else {
+      // If the template was not specified
+      await createNote({
+        content: `**${user.firstName} ${user.lastName}** has given **${custodianName}** custody over **${asset.title}**`,
+        type: "UPDATE",
+        userId: userId,
         assetId: asset.id,
-      }),
-    });
-  }
-=======
->>>>>>> 714430b6
+      });
+
+      sendNotification({
+        title: `‘${asset.title}’ is now in custody of ${custodianName}`,
+        message:
+          "Remember, this asset will be unavailable until custody is manually released.",
+        icon: { name: "success", variant: "success" },
+        senderId: userId,
+      });
+
+      /** @TODO I have set this to void but we have to consider if we want to catch this */
+      void sendEmail({
+        to: custodianEmail,
+        subject: `You have been assigned custody over ${asset.title}`,
+        text: assetCustodyAssignedEmailText({
+          assetName: asset.title,
+          assignerName: user.firstName + " " + user.lastName,
+          assetId: asset.id,
+        }),
+      });
+    }
 
     return redirect(`/assets/${assetId}`);
   } catch (cause) {
@@ -431,16 +383,9 @@
 }
 
 export default function Custody() {
-  const actionData = useActionData<{
-    error: string;
-    type: "CUSTODIAN" | "TEMPLATE";
-  } | null>();
   const { asset } = useLoaderData<typeof loader>();
   const hasBookings = (asset?.bookings?.length ?? 0) > 0 || false;
-<<<<<<< HEAD
-=======
   const actionData = useActionData<typeof action>();
->>>>>>> 714430b6
   const transition = useNavigation();
   const disabled = isFormProcessing(transition.state);
   const [assignCustody] = useAtom(assignCustodyUser);
@@ -456,22 +401,18 @@
           <div className="mb-5">
             <h4>Assign custody</h4>
             <p>
-<<<<<<< HEAD
-              This asset is currently available. You&apos;re about to give
-              custody to one of your team members.
-=======
               This asset is currently available. You’re about to assign custody
               to one of your team members.
->>>>>>> 714430b6
             </p>
           </div>
           <div className=" relative z-50 mb-5">
             <CustodianSelect />
-            {actionData?.type && actionData?.type === "CUSTODIAN" && (
-              <div className="text-sm text-error-500">{actionData.error}</div>
-            )}
-          </div>
-<<<<<<< HEAD
+            {actionData?.error ? (
+              <div className="-mt-8 mb-8 text-sm text-error-500">
+                {actionData.error.message}
+              </div>
+            ) : null}
+          </div>
           {assignCustody == null || assignCustody?.userId === null ? (
             <CustomTooltip
               content={
@@ -521,20 +462,16 @@
                   </Link>
                 </p>
               </div>
-=======
-          {actionData?.error ? (
-            <div className="-mt-8 mb-8 text-sm text-error-500">
-              {actionData.error.message}
->>>>>>> 714430b6
             </div>
           )}
 
           {addTemplateEnabled && (
             <div className="mt-5">
               <TemplateSelect />
-              {actionData?.type && actionData?.type === "TEMPLATE" && (
+              {/* @TODO this still needs to be updated with the new approach. This check wont work as this type is not passed to action data */}
+              {/* {actionData?.type && actionData?.type === "TEMPLATE" && (
                 <div className="text-sm text-error-500">{actionData.error}</div>
-              )}
+              )} */}
             </div>
           )}
 
