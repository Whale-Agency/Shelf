import type { LoaderFunctionArgs, MetaFunction } from "@remix-run/node";
import { json, redirect } from "@remix-run/node";
import { useSearchParams } from "@remix-run/react";
import { useAtomValue } from "jotai";
import { parseFormAny } from "react-zorm";
import { dynamicTitleAtom } from "~/atoms/dynamic-title-atom";

import { AssetForm, NewAssetFormSchema } from "~/components/assets/form";
import Header from "~/components/layout/header";

import {
  createAsset,
  createNote,
  getAllRelatedEntries,
  updateAssetMainImage,
} from "~/modules/asset";
import { getActiveCustomFields } from "~/modules/custom-field";
import { getOrganization } from "~/modules/organization";
import { assertWhetherQrBelongsToCurrentOrganization } from "~/modules/qr";
import { buildTagsSet } from "~/modules/tag";
import { assertIsPost, error, slugify } from "~/utils";
import { appendToMetaTitle } from "~/utils/append-to-meta-title";
import {
  extractCustomFieldValuesFromResults,
  mergedSchema,
} from "~/utils/custom-fields";
import { sendNotification } from "~/utils/emitter/send-notification.server";
import { makeShelfError } from "~/utils/error";
import { PermissionAction, PermissionEntity } from "~/utils/permissions";
import { requirePermision } from "~/utils/roles.server";

const title = "New Asset";

<<<<<<< HEAD
const header = {
  title,
};
export async function loader({ request }: LoaderFunctionArgs) {
  try {
    const { authSession, organizationId } = await requirePermision(
      request,
      PermissionEntity.asset,
      PermissionAction.create
    );
    const { userId } = authSession;
    const organization = await getOrganization({ id: organizationId });
    /**
     * We need to check if the QR code passed in the URL belongs to the current org
     * This is relevant whenever the user is trying to link a new asset with an existing QR code
     * */
    await assertWhetherQrBelongsToCurrentOrganization({
      request,
=======
export async function loader({ context, request }: LoaderFunctionArgs) {
  const authSession = context.getSession();
  const { userId } = authSession;

  const { organizationId } = await requirePermision({
    userId,
    request,
    entity: PermissionEntity.asset,
    action: PermissionAction.create,
  });
  const organization = await getOrganization({ id: organizationId });
  /**
   * We need to check if the QR code passed in the URL belongs to the current org
   * This is relevant whenever the user is trying to link a new asset with an existing QR code
   * */
  await assertWhetherQrBelongsToCurrentOrganization({
    request,
    organizationId,
  });

  const { categories, tags, locations, customFields } =
    await getAllRelatedEntries({
      userId,
>>>>>>> 55ad107e
      organizationId,
    });

    const { categories, tags, locations, customFields } =
      await getAllRelatedEntries({
        userId,
        organizationId,
      });

    return json({
      header,
      categories,
      tags,
      locations,
      currency: organization?.currency,
      customFields,
    });
  } catch (cause) {
    const reason = makeShelfError(cause);
    throw json({ ...error(reason), header });
  }
}

export const meta: MetaFunction<typeof loader> = ({ data }) => [
  { title: data ? appendToMetaTitle(data.header.title) : "" },
];

export const handle = {
  breadcrumb: () => <span>{title}</span>,
};

export async function action({ context, request }: LoaderFunctionArgs) {
  const authSession = context.getSession();
  const { userId } = authSession;
  const { organizationId } = await requirePermision({
    userId,
    request,
    entity: PermissionEntity.asset,
    action: PermissionAction.create,
  });
  assertIsPost(request);

  /** Here we need to clone the request as we need 2 different streams:
   * 1. Access form data for creating asset
   * 2. Access form data via upload handler to be able to upload the file
   *
   * This solution is based on : https://github.com/remix-run/remix/issues/3971#issuecomment-1222127635
   */
  const clonedRequest = request.clone();

  const formData = await clonedRequest.formData();

  const customFields = await getActiveCustomFields({
    organizationId,
  });

  const FormSchema = mergedSchema({
    baseSchema: NewAssetFormSchema,
    customFields: customFields.map((cf) => ({
      id: cf.id,
      name: slugify(cf.name),
      helpText: cf?.helpText || "",
      required: cf.required,
      type: cf.type.toLowerCase() as "text" | "number" | "date" | "boolean",
      options: cf.options,
    })),
  });
  const result = await FormSchema.safeParseAsync(parseFormAny(formData));

  if (!result.success) {
    return json(
      {
        errors: result.error,
      },
      {
        status: 400,
      }
    );
  }

  const { title, description, category, qrId, newLocationId, valuation } =
    result.data;

  const customFieldsValues = extractCustomFieldValuesFromResults({
    result,
    customFieldDef: customFields,
  });

  /** This checks if tags are passed and build the  */
  const tags = buildTagsSet(result.data.tags);

  const rsp = await createAsset({
    organizationId,
    title,
    description,
    userId: authSession.userId,
    categoryId: category,
    locationId: newLocationId,
    qrId,
    tags,
    valuation,
    customFieldsValues,
  });

  if (rsp.error) {
    return json(
      {
        errors: {
          title: rsp.error,
        },
      },
      {
        status: 400,
      }
    );
  }
  const { asset } = rsp;

  // Not sure how to handle this failing as the asset is already created
  await updateAssetMainImage({
    request,
    assetId: asset.id,
    userId: authSession.userId,
  });

  sendNotification({
    title: "Asset created",
    message: "Your asset has been created successfully",
    icon: { name: "success", variant: "success" },
    senderId: authSession.userId,
  });

  if (asset.location) {
    await createNote({
      content: `**${asset.user.firstName?.trim()} ${asset.user.lastName?.trim()}** set the location of **${asset.title?.trim()}** to **${asset.location.name?.trim()}**`,
      type: "UPDATE",
      userId: authSession.userId,
      assetId: asset.id,
    });
  }

  return redirect(`/assets`);
}

export default function NewAssetPage() {
  const title = useAtomValue(dynamicTitleAtom);
  const [searchParams] = useSearchParams();
  const qrId = searchParams.get("qrId");
  return (
    <>
      <Header title={title ? title : "Untitled Asset"} />
      <div>
        <AssetForm qrId={qrId} />
      </div>
    </>
  );
}<|MERGE_RESOLUTION|>--- conflicted
+++ resolved
@@ -30,19 +30,21 @@
 import { requirePermision } from "~/utils/roles.server";
 
 const title = "New Asset";
-
-<<<<<<< HEAD
 const header = {
   title,
 };
-export async function loader({ request }: LoaderFunctionArgs) {
+
+export async function loader({ context, request }: LoaderFunctionArgs) {
+  const authSession = context.getSession();
   try {
-    const { authSession, organizationId } = await requirePermision(
+    const { userId } = authSession;
+
+    const { organizationId } = await requirePermision({
+      userId,
       request,
-      PermissionEntity.asset,
-      PermissionAction.create
-    );
-    const { userId } = authSession;
+      entity: PermissionEntity.asset,
+      action: PermissionAction.create,
+    });
     const organization = await getOrganization({ id: organizationId });
     /**
      * We need to check if the QR code passed in the URL belongs to the current org
@@ -50,31 +52,6 @@
      * */
     await assertWhetherQrBelongsToCurrentOrganization({
       request,
-=======
-export async function loader({ context, request }: LoaderFunctionArgs) {
-  const authSession = context.getSession();
-  const { userId } = authSession;
-
-  const { organizationId } = await requirePermision({
-    userId,
-    request,
-    entity: PermissionEntity.asset,
-    action: PermissionAction.create,
-  });
-  const organization = await getOrganization({ id: organizationId });
-  /**
-   * We need to check if the QR code passed in the URL belongs to the current org
-   * This is relevant whenever the user is trying to link a new asset with an existing QR code
-   * */
-  await assertWhetherQrBelongsToCurrentOrganization({
-    request,
-    organizationId,
-  });
-
-  const { categories, tags, locations, customFields } =
-    await getAllRelatedEntries({
-      userId,
->>>>>>> 55ad107e
       organizationId,
     });
 
