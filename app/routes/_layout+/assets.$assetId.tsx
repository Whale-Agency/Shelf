import type { Location } from "@prisma/client";
import type {
  ActionArgs,
  LinksFunction,
  LoaderArgs,
  SerializeFrom,
  V2_MetaFunction,
} from "@remix-run/node";
import { redirect, json } from "@remix-run/node";
import { useLoaderData } from "@remix-run/react";

import mapCss from "maplibre-gl/dist/maplibre-gl.css";
import { ActionsDopdown } from "~/components/assets/actions-dropdown";
import { AssetImage } from "~/components/assets/asset-image";
import { Notes } from "~/components/assets/notes";
import { ErrorBoundryComponent } from "~/components/errors";
import ContextualModal from "~/components/layout/contextual-modal";
import ContextualSidebar from "~/components/layout/contextual-sidebar";

import Header from "~/components/layout/header";
import type { HeaderData } from "~/components/layout/header/types";
import { ScanDetails } from "~/components/location";

import { Badge } from "~/components/shared";
import { Button } from "~/components/shared/button";
import { Card } from "~/components/shared/card";
import { Tag } from "~/components/shared/tag";
import TextualDivider from "~/components/shared/textual-divider";
import ProfilePicture from "~/components/user/profile-picture";
import { usePosition, useUserData } from "~/hooks";
import { deleteAsset, getAsset } from "~/modules/asset";
import { requireAuthSession, commitAuthSession } from "~/modules/auth";
import { getScanByQrId } from "~/modules/scan";
import { parseScanData } from "~/modules/scan/utils.server";
import assetCss from "~/styles/asset.css";
import {
  assertIsDelete,
  getRequiredParam,
  tw,
  userFriendlyAssetStatus,
} from "~/utils";
import { appendToMetaTitle } from "~/utils/append-to-meta-title";
import { sendNotification } from "~/utils/emitter/send-notification.server";
import { parseMarkdownToReact } from "~/utils/md.server";
import { deleteAssets } from "~/utils/storage.server";

export async function loader({ request, params }: LoaderArgs) {
  const { userId } = await requireAuthSession(request);
  const id = getRequiredParam(params, "assetId");

  const asset = await getAsset({ userId, id });
  if (!asset) {
    throw new Response("Not Found", { status: 404 });
  }
  /** We get the first QR code(for now we can only have 1)
   * And using the ID of tha qr code, we find the latest scan
   */
  const lastScan = asset.qrCodes[0]?.id
    ? parseScanData({
        scan: (await getScanByQrId({ qrId: asset.qrCodes[0].id })) || null,
        userId,
      })
    : null;

  const notes = asset.notes.map((note) => ({
    ...note,
    content: parseMarkdownToReact(note.content),
  }));

  const header: HeaderData = {
    title: asset.title,
  };

  return json({
    asset: {
      ...asset,
      notes,
    },
    lastScan,
    header,
  });
}
export async function action({ request, params }: ActionArgs) {
  assertIsDelete(request);
  const id = getRequiredParam(params, "assetId");
  const authSession = await requireAuthSession(request);
  const formData = await request.formData();
  const mainImageUrl = formData.get("mainImage") as string;

  await deleteAsset({ userId: authSession.userId, id });
  await deleteAssets({
    url: mainImageUrl,
    bucketName: "assets",
  });

  sendNotification({
    title: "Asset deleted",
    message: "Your asset has been deleted successfully",
    icon: { name: "trash", variant: "error" },
    senderId: authSession.userId,
  });

  return redirect(`/assets`, {
    headers: {
      "Set-Cookie": await commitAuthSession(request, { authSession }),
    },
  });
}

export const meta: V2_MetaFunction<typeof loader> = ({ data }) => [
  { title: appendToMetaTitle(data?.header?.title) },
];

export const handle = {
  breadcrumb: () => "single",
};

export const links: LinksFunction = () => [
  { rel: "stylesheet", href: assetCss },
  { rel: "stylesheet", href: mapCss },
];

export default function AssetDetailsPage() {
  const { asset } = useLoaderData<typeof loader>();
  const assetIsAvailable = asset.status === "AVAILABLE";
  /** Due to some conflict of types between prisma and remix, we need to use the SerializeFrom type
   * Source: https://github.com/prisma/prisma/discussions/14371
   */
  const location = asset?.location as SerializeFrom<Location>;
  const user = useUserData();
  usePosition();

  return (
    <>
      <AssetImage
        asset={{
          assetId: asset.id,
          mainImage: asset.mainImage,
          mainImageExpiration: asset.mainImageExpiration,
          alt: asset.title,
        }}
        className="mx-auto mb-8 h-[240px] w-full rounded-lg object-cover sm:w-[343px] md:hidden"
      />
      <Header
        subHeading={
          <div className="mt-3 flex gap-2">
            <Badge color={assetIsAvailable ? "#12B76A" : "#2E90FA"}>
              {userFriendlyAssetStatus(asset.status)}
            </Badge>
            {location ? (
              <span className="inline-flex justify-center rounded-2xl bg-gray-100 px-[6px] py-[2px] text-center text-[12px] font-medium text-gray-700">
                {location.name}
              </span>
            ) : null}
          </div>
        }
      >
        <Button
          to="qr"
          variant="secondary"
          icon="barcode"
          onlyIconOnMobile={true}
        >
          View QR code
        </Button>

        <ActionsDopdown asset={asset} />
      </Header>

      <ContextualModal />
      <div className="mt-8 block lg:flex">
        <div className="shrink-0 overflow-hidden lg:w-[343px] xl:w-[400px]">
          <AssetImage
            asset={{
              assetId: asset.id,
              mainImage: asset.mainImage,
              mainImageExpiration: asset.mainImageExpiration,
              alt: asset.title,
            }}
            className={tw(
              "hidden h-auto w-[343px] rounded-lg border object-cover md:block lg:w-full",
              asset.description ? "rounded-b-none border-b-0" : ""
            )}
          />
          {asset.description ? (
            <Card className="mt-0 rounded-t-none">
              <p className=" text-gray-600">{asset.description}</p>
            </Card>
          ) : null}

          {/* We simply check if the asset is available and we can assume that if it't not, there is a custodian assigned */}
          {!assetIsAvailable && asset?.custody?.createdAt ? (
            <Card>
              <div className="flex items-center gap-3">
<<<<<<< HEAD
=======
                <img
                  src="/images/default_pfp.jpg"
                  alt="custodian"
                  className="h-10 w-10 rounded"
                />
>>>>>>> 7bacbfbc
                <div>
                  <p className="">
                    In custody of{" "}
                    <span className="font-semibold">
                      {asset.custody?.custodian.name}
                    </span>
                  </p>
                  <span>
                    Since{" "}
                    {new Date(asset?.custody?.createdAt).toLocaleDateString()}
                  </span>
                </div>
              </div>
            </Card>
          ) : null}

          <TextualDivider text="Details" className="mb-8 lg:hidden" />
          <Card>
            <ul className="item-information">
              <li className="mb-4 flex justify-between">
                <span className="text-[12px] font-medium text-gray-600">
                  ID
                </span>
                <div className="max-w-[250px]">{asset.id}</div>
              </li>
              {asset?.category ? (
                <li className="mb-4 flex justify-between">
                  <span className="text-[12px] font-medium text-gray-600">
                    Category
                  </span>
                  <div className="max-w-[250px]">
                    <Badge color={asset.category?.color}>
                      {asset.category?.name}
                    </Badge>
                  </div>
                </li>
              ) : null}
              {location ? (
                <li className="mb-2 flex justify-between">
                  <span className="text-[12px] font-medium text-gray-600">
                    Location
                  </span>
                  <div className="max-w-[250px]">
                    <Tag key={location.id} className="mb-2 ml-2">
                      {location.name}
                    </Tag>
                  </div>
                </li>
              ) : null}
              {asset?.tags?.length > 0 ? (
                <li className="mb-2 flex justify-between">
                  <span className="text-[12px] font-medium text-gray-600">
                    Tags
                  </span>
                  <div className="text-right ">
                    {asset.tags.map((tag) => (
                      <Tag key={tag.id} className="mb-2 ml-2">
                        {tag.name}
                      </Tag>
                    ))}
                  </div>
                </li>
              ) : null}
              <li className="flex justify-between">
                <span className="text-[12px] font-medium text-gray-600">
                  Owner
                </span>
                <div className="max-w-[250px]">
                  <span className="mb-1 ml-1 inline-flex items-center rounded-2xl bg-gray-100 px-2 py-0.5">
                    <ProfilePicture width="w-4" height="h-4" />
                    <span className="ml-1.5 text-[12px] font-medium text-gray-700">
                      {user?.firstName} {user?.lastName}
                    </span>
                  </span>
                </div>
              </li>
            </ul>
          </Card>

          <ScanDetails />
        </div>

        <div className="w-full lg:ml-6">
          <TextualDivider text="Notes" className="mb-8 lg:hidden" />
          <Notes />
        </div>
      </div>
      <ContextualSidebar />
    </>
  );
}

export const ErrorBoundary = () => (
  <ErrorBoundryComponent title="Sorry, asset you are looking for doesn't exist" />
);<|MERGE_RESOLUTION|>--- conflicted
+++ resolved
@@ -192,14 +192,11 @@
           {!assetIsAvailable && asset?.custody?.createdAt ? (
             <Card>
               <div className="flex items-center gap-3">
-<<<<<<< HEAD
-=======
                 <img
                   src="/images/default_pfp.jpg"
                   alt="custodian"
                   className="h-10 w-10 rounded"
                 />
->>>>>>> 7bacbfbc
                 <div>
                   <p className="">
                     In custody of{" "}
