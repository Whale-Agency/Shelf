import type {
  ActionFunctionArgs,
  LinksFunction,
  LoaderFunctionArgs,
  MetaFunction,
} from "@remix-run/node";
import { redirect, json } from "@remix-run/node";
import { Link, useFetcher, useLoaderData } from "@remix-run/react";

import mapCss from "maplibre-gl/dist/maplibre-gl.css?url";
import { useZorm } from "react-zorm";
import { z } from "zod";
import ActionsDropdown from "~/components/assets/actions-dropdown";
import { AssetImage } from "~/components/assets/asset-image";
import { AssetStatusBadge } from "~/components/assets/asset-status-badge";
import { Notes } from "~/components/assets/notes";
import { Switch } from "~/components/forms/switch";
<<<<<<< HEAD
import { SignIcon } from "~/components/icons/library";
=======
import Icon from "~/components/icons/icon";
>>>>>>> c05a95be
import ContextualModal from "~/components/layout/contextual-modal";
import ContextualSidebar from "~/components/layout/contextual-sidebar";

import Header from "~/components/layout/header";
import type { HeaderData } from "~/components/layout/header/types";
import { ScanDetails } from "~/components/location/scan-details";

import { Badge } from "~/components/shared/badge";
import { Button } from "~/components/shared/button";
import { Card } from "~/components/shared/card";
import { CustomTooltip } from "~/components/shared/custom-tooltip";
import { Tag } from "~/components/shared/tag";
import TextualDivider from "~/components/shared/textual-divider";
import { usePosition } from "~/hooks/use-position";
import { useUserIsSelfService } from "~/hooks/user-user-is-self-service";
import {
  deleteAsset,
  getAsset,
  updateAssetBookingAvailability,
} from "~/modules/asset/service.server";
import type { ShelfAssetCustomFieldValueType } from "~/modules/asset/types";
import { getScanByQrId } from "~/modules/scan/service.server";
import { parseScanData } from "~/modules/scan/utils.server";
import assetCss from "~/styles/asset.css?url";

import { appendToMetaTitle } from "~/utils/append-to-meta-title";
import { checkExhaustiveSwitch } from "~/utils/check-exhaustive-switch";
import { getDateTimeFormat, getLocale } from "~/utils/client-hints";
import { getCustomFieldDisplayValue } from "~/utils/custom-fields";
import { sendNotification } from "~/utils/emitter/send-notification.server";
import { makeShelfError } from "~/utils/error";
import { isFormProcessing } from "~/utils/form";
import { error, getParams, data, parseData } from "~/utils/http.server";
import { parseMarkdownToReact } from "~/utils/md.server";
import { isLink } from "~/utils/misc";
import {
  PermissionAction,
  PermissionEntity,
} from "~/utils/permissions/permission.validator.server";
import { requirePermission } from "~/utils/roles.server";
import { deleteAssetImage } from "~/utils/storage.server";
import { tw } from "~/utils/tw";

export const AvailabilityForBookingFormSchema = z.object({
  availableToBook: z
    .string()
    .transform((val) => val === "on")
    .default("false"),
});

export async function loader({ context, request, params }: LoaderFunctionArgs) {
  const authSession = context.getSession();
  const { userId } = authSession;
  const { assetId: id } = getParams(params, z.object({ assetId: z.string() }), {
    additionalData: { userId },
  });

  try {
    const { organizationId } = await requirePermission({
      userId,
      request,
      entity: PermissionEntity.asset,
      action: PermissionAction.read,
    });

    const locale = getLocale(request);

    const asset = await getAsset({ organizationId, id });

    /** We get the first QR code(for now we can only have 1)
     * And using the ID of tha qr code, we find the latest scan
     */
    const lastScan = asset.qrCodes[0]?.id
      ? parseScanData({
          scan: (await getScanByQrId({ qrId: asset.qrCodes[0].id })) || null,
          userId,
          request,
        })
      : null;

    const notes = asset.notes.map((note) => ({
      ...note,
      dateDisplay: getDateTimeFormat(request, {
        dateStyle: "short",
        timeStyle: "short",
      }).format(note.createdAt),
      content: parseMarkdownToReact(note.content),
    }));

    let custody = null;
    if (asset.custody) {
      const date = new Date(asset.custody.createdAt);
      const dateDisplay = getDateTimeFormat(request, {
        dateStyle: "short",
        timeStyle: "short",
      }).format(date);

      custody = {
        ...asset.custody,
        dateDisplay,
      };
    }

    const header: HeaderData = {
      title: asset.title,
    };

    return json(
      data({
        asset: {
          ...asset,
          createdAt: getDateTimeFormat(request, {
            dateStyle: "short",
            timeStyle: "short",
          }).format(asset.createdAt),
          custody,
          notes,
          /** We only need customField with same category of asset or without any category */
          customFields: asset.categoryId
            ? asset.customFields.filter(
                (cf) =>
                  !cf.customField.categories.length ||
                  cf.customField.categories
                    .map((c) => c.id)
                    .includes(asset.categoryId!)
              )
            : asset.customFields,
        },
        lastScan,
        header,
        locale,
      })
    );
  } catch (cause) {
    const reason = makeShelfError(cause);
    throw json(error(reason));
  }
}

export async function action({ context, request, params }: ActionFunctionArgs) {
  const authSession = context.getSession();
  const { userId } = authSession;
  const { assetId: id } = getParams(params, z.object({ assetId: z.string() }), {
    additionalData: { userId },
  });

  try {
    const formData = await request.formData();

    const { intent } = parseData(
      formData,
      z.object({ intent: z.enum(["delete", "toggle"]) })
    );

    const intent2ActionMap: { [K in typeof intent]: PermissionAction } = {
      delete: PermissionAction.delete,
      toggle: PermissionAction.update,
    };

    const { organizationId } = await requirePermission({
      userId,
      request,
      entity: PermissionEntity.asset,
      action: intent2ActionMap[intent],
    });

    switch (intent) {
      case "delete": {
        const { mainImageUrl } = parseData(
          formData,
          z.object({ mainImageUrl: z.string().optional() })
        );

        await deleteAsset({ organizationId, id });

        if (mainImageUrl) {
          await deleteAssetImage({
            url: mainImageUrl,
            bucketName: "assets",
          });
        }

        sendNotification({
          title: "Asset deleted",
          message: "Your asset has been deleted successfully",
          icon: { name: "trash", variant: "error" },
          senderId: authSession.userId,
        });

        return redirect(`/assets`);
      }
      case "toggle": {
        const { availableToBook } = parseData(
          formData,
          AvailabilityForBookingFormSchema
        );

        await updateAssetBookingAvailability(id, availableToBook);

        sendNotification({
          title: "Asset availability status updated successfully",
          message: "Your asset's availability for booking has been updated",
          icon: { name: "success", variant: "success" },
          senderId: authSession.userId,
        });

        return json(data(null));
      }
      default: {
        checkExhaustiveSwitch(intent);
        return json(data(null));
      }
    }
  } catch (cause) {
    const reason = makeShelfError(cause, { userId, id });
    return json(error(reason), { status: reason.status });
  }
}

export const meta: MetaFunction<typeof loader> = ({ data }) => [
  { title: appendToMetaTitle(data?.header?.title) },
];

export const handle = {
  breadcrumb: () => "single",
};

export const links: LinksFunction = () => [
  { rel: "stylesheet", href: assetCss },
  { rel: "stylesheet", href: mapCss },
];

export default function AssetDetailsPage() {
  const { asset, locale } = useLoaderData<typeof loader>();
  const customFieldsValues =
    asset.customFields?.length > 0
      ? asset.customFields.filter((f) => f.value)
      : [];
  const assetIsAvailable = asset.status === "AVAILABLE";
  /** Due to some conflict of types between prisma and remix, we need to use the SerializeFrom type
   * Source: https://github.com/prisma/prisma/discussions/14371
   */
  const location = asset.location;
  usePosition();
  const fetcher = useFetcher();
  const zo = useZorm(
    "NewQuestionWizardScreen",
    AvailabilityForBookingFormSchema
  );
  const isSelfService = useUserIsSelfService();

  return (
    <>
      <Header
        subHeading={
          <div className=" mt-3 flex gap-2">
            <div className="flex items-center gap-x-1">
              <AssetStatusBadge
                status={asset.status}
                availableToBook={asset.availableToBook}
              />
              {asset.custody?.template?.signatureRequired &&
                !asset.custody.templateSigned && (
                  <CustomTooltip
                    content={
                      <div className="max-w-[260px] text-left sm:max-w-[320px]">
                        <h6 className="mb-1 text-xs font-semibold text-gray-700">
                          Awaiting signature to complete custody assignment
                        </h6>
                        <div className="whitespace-normal text-xs font-medium text-gray-500">
                          Asset status will change after signing. To cancel
                          custody assignment, go to{" "}
                          <span className="font-semibold text-gray-600">
                            {"Actions > Release custody"}
                          </span>
                        </div>
                      </div>
                    }
                  >
                    <Link
                      className="rounded-full bg-gray-200 p-1"
                      to={`share-template`}
                    >
                      <SignIcon />
                    </Link>
                  </CustomTooltip>
                )}
            </div>

            {location ? (
              <span className="inline-flex justify-center rounded-2xl bg-gray-100 px-[8px] py-[2px] text-center text-[12px] font-medium text-gray-700">
                {location.name}
              </span>
            ) : null}
          </div>
        }
      >
        {!isSelfService ? (
          <>
            <Button to="qr" variant="secondary" icon="barcode">
              View QR code
            </Button>
            <ActionsDropdown />
          </>
        ) : null}
      </Header>

      <ContextualModal />
      <div className="mt-8 block lg:flex">
        <div className="shrink-0 overflow-hidden lg:w-[343px] xl:w-[400px]">
          <AssetImage
            asset={{
              assetId: asset.id,
              mainImage: asset.mainImage,
              mainImageExpiration: asset.mainImageExpiration,
              alt: asset.title,
            }}
            className={tw(
              " h-auto w-full rounded border object-cover",
              asset.description ? "rounded-b-none border-b-0" : ""
            )}
          />
          {asset.description ? (
            <Card className="mb-3 mt-0 rounded-t-none border-t-0">
              <p className="whitespace-pre-wrap text-gray-600">
                {asset.description}
              </p>
            </Card>
          ) : null}
          {!isSelfService ? (
            <Card className="my-3">
              <fetcher.Form
                ref={zo.ref}
                method="post"
                onChange={(e) => fetcher.submit(e.currentTarget)}
              >
                <div className="flex justify-between gap-3">
                  <div>
                    <p className="text-[14px] font-medium text-gray-700">
                      Available for bookings
                    </p>
                    <p className="text-[12px] text-gray-600">
                      Asset is available for being used in bookings
                    </p>
                  </div>
                  <Switch
                    name={zo.fields.availableToBook()}
                    disabled={isSelfService || isFormProcessing(fetcher.state)} // Disable for self service users
                    defaultChecked={asset.availableToBook}
                    required
                    title={
                      isSelfService
                        ? "You do not have the permissions to change availability"
                        : "Toggle availability"
                    }
                  />
                  <input type="hidden" value="toggle" name="intent" />
                </div>
              </fetcher.Form>
            </Card>
          ) : null}

          {asset.kit?.name ? (
            <Card className="my-3 py-3">
              <div className="flex items-center gap-3">
                <div className="flex size-11 items-center justify-center rounded-full bg-gray-100/50">
                  <div className="flex size-7 items-center justify-center rounded-full bg-gray-200">
                    <Icon icon="kit" />
                  </div>
                </div>

                <div>
                  <h3 className="mb-1 text-sm font-semibold">
                    Included in kit
                  </h3>
                  <Button
                    to={`/kits/${asset.kitId}`}
                    role="link"
                    variant="link"
                    className={tw(
                      "justify-start text-sm font-normal text-gray-700 underline hover:text-gray-700"
                    )}
                  >
                    {asset.kit.name}
                  </Button>
                </div>
              </div>
            </Card>
          ) : null}

          {/* We simply check if the asset is available and we can assume that if it't not, there is a custodian assigned */}
          {!isSelfService && !assetIsAvailable && asset?.custody?.createdAt ? (
            <Card className="my-3">
              <div className="flex items-center gap-3">
                <img
                  src="/static/images/default_pfp.jpg"
                  alt="custodian"
                  className="size-10 rounded"
                />
                <div>
                  <p className="">
                    In custody of{" "}
                    <span className="font-semibold">
                      {asset.custody?.custodian.name}
                    </span>
                  </p>
                  <span>Since {asset.custody.dateDisplay}</span>
                </div>
              </div>
            </Card>
          ) : null}

          <TextualDivider text="Details" className="mb-8 lg:hidden" />
          <Card className="my-3">
            <ul className="item-information">
              <li className="mb-4 flex justify-between">
                <span className="text-[12px] font-medium text-gray-600">
                  ID
                </span>
                <div className="max-w-[250px]">{asset.id}</div>
              </li>
              <li className="mb-4 flex justify-between">
                <span className="text-[12px] font-medium text-gray-600">
                  Created
                </span>
                <div className="max-w-[250px]">{asset.createdAt}</div>
              </li>

              {asset?.category ? (
                <li className="mb-4 flex justify-between">
                  <span className="text-[12px] font-medium text-gray-600">
                    Category
                  </span>
                  <div className="max-w-[250px]">
                    <Badge color={asset.category?.color} withDot={false}>
                      {asset.category?.name}
                    </Badge>
                  </div>
                </li>
              ) : (
                <li className="mb-4 flex justify-between">
                  <span className="text-[12px] font-medium text-gray-600">
                    Category
                  </span>
                  <div className="max-w-[250px]">
                    <Badge color={"#808080"} withDot={false}>
                      Uncategorized
                    </Badge>
                  </div>
                </li>
              )}
              {location ? (
                <li className="mb-2 flex justify-between">
                  <span className="text-[12px] font-medium text-gray-600">
                    Location
                  </span>
                  <div className="max-w-[250px]">
                    <Tag key={location.id} className="mb-2 ml-2">
                      {location.name}
                    </Tag>
                  </div>
                </li>
              ) : null}
              {asset?.tags?.length > 0 ? (
                <li className="mb-2 flex justify-between">
                  <span className="text-[12px] font-medium text-gray-600">
                    Tags
                  </span>
                  <div className="text-right ">
                    {asset.tags.map((tag) => (
                      <Tag key={tag.id} className="mb-2 ml-2">
                        {tag.name}
                      </Tag>
                    ))}
                  </div>
                </li>
              ) : null}
              {asset.organization && asset.valuation ? (
                <li className="flex justify-between">
                  <span className="text-[12px] font-medium text-gray-600">
                    Value
                  </span>
                  <div className="max-w-[250px]">
                    <Tag key={asset.valuation} className="mb-2 ml-2">
                      <>
                        {asset.valuation.toLocaleString(locale, {
                          style: "currency",
                          currency: asset.organization.currency,
                        })}
                      </>
                    </Tag>
                  </div>
                </li>
              ) : null}
            </ul>
          </Card>

          {/* Here custom fields relates to AssetCustomFieldValue */}
          {customFieldsValues?.length > 0 ? (
            <>
              <TextualDivider
                text="Custom fields"
                className="mb-8 pt-3 lg:hidden"
              />
              <Card className="my-3">
                <ul className="item-information">
                  {customFieldsValues.map((field, index) => {
                    const customFieldDisplayValue = getCustomFieldDisplayValue(
                      field.value as unknown as ShelfAssetCustomFieldValueType["value"]
                    );
                    return (
                      <li
                        className={tw(
                          "flex justify-between",
                          index === customFieldsValues.length - 1 ? "" : "mb-4 "
                        )}
                        key={field.id}
                      >
                        <span className="text-[12px] font-medium text-gray-600">
                          {field.customField.name}
                        </span>
                        <div className="max-w-[250px] text-end">
                          {isLink(customFieldDisplayValue) ? (
                            <Button
                              role="link"
                              variant="link"
                              className="text-gray text-end font-normal underline hover:text-gray-600"
                              target="_blank"
                              to={`${customFieldDisplayValue}?ref=shelf-webapp`}
                            >
                              {customFieldDisplayValue}
                            </Button>
                          ) : (
                            customFieldDisplayValue
                          )}
                        </div>
                      </li>
                    );
                  })}
                </ul>
              </Card>
            </>
          ) : null}
          {!isSelfService ? <ScanDetails /> : null}
        </div>

        <div className="w-full lg:ml-6">
          {isSelfService ? (
            <div className="flex h-full flex-col justify-center">
              <div className="flex flex-col items-center justify-center  text-center">
                <svg
                  xmlns="http://www.w3.org/2000/svg"
                  width={56}
                  height={56}
                  fill="none"
                >
                  <rect
                    width={48}
                    height={48}
                    x={4}
                    y={4}
                    fill="#FDEAD7"
                    rx={24}
                  />
                  <rect
                    width={48}
                    height={48}
                    x={4}
                    y={4}
                    stroke="#FEF6EE"
                    strokeWidth={8}
                    rx={24}
                  />
                  <path
                    stroke="#EF6820"
                    strokeLinecap="round"
                    strokeLinejoin="round"
                    strokeWidth={2}
                    d="m26 31-3.075 3.114c-.43.434-.644.651-.828.667a.5.5 0 0 1-.421-.173c-.12-.14-.12-.446-.12-1.056v-1.56c0-.548-.449-.944-.99-1.024v0a3 3 0 0 1-2.534-2.533C18 28.219 18 27.96 18 27.445V22.8c0-1.68 0-2.52.327-3.162a3 3 0 0 1 1.311-1.311C20.28 18 21.12 18 22.8 18h7.4c1.68 0 2.52 0 3.162.327a3 3 0 0 1 1.311 1.311C35 20.28 35 21.12 35 22.8V27m0 11-2.176-1.513c-.306-.213-.46-.32-.626-.395a2.002 2.002 0 0 0-.462-.145c-.18-.033-.367-.033-.74-.033H29.2c-1.12 0-1.68 0-2.108-.218a2 2 0 0 1-.874-.874C26 34.394 26 33.834 26 32.714V30.2c0-1.12 0-1.68.218-2.108a2 2 0 0 1 .874-.874C27.52 27 28.08 27 29.2 27h5.6c1.12 0 1.68 0 2.108.218a2 2 0 0 1 .874.874C38 28.52 38 29.08 38 30.2v2.714c0 .932 0 1.398-.152 1.766a2 2 0 0 1-1.083 1.082c-.367.152-.833.152-1.765.152V38Z"
                  />
                </svg>
                <h5>Insufficient permissions</h5>
                <p>You are not allowed to view asset notes</p>
              </div>
            </div>
          ) : (
            <>
              <TextualDivider text="Notes" className="mb-8 lg:hidden" />
              <Notes />
            </>
          )}
        </div>
      </div>
      <ContextualSidebar />
    </>
  );
}<|MERGE_RESOLUTION|>--- conflicted
+++ resolved
@@ -15,11 +15,7 @@
 import { AssetStatusBadge } from "~/components/assets/asset-status-badge";
 import { Notes } from "~/components/assets/notes";
 import { Switch } from "~/components/forms/switch";
-<<<<<<< HEAD
-import { SignIcon } from "~/components/icons/library";
-=======
 import Icon from "~/components/icons/icon";
->>>>>>> c05a95be
 import ContextualModal from "~/components/layout/contextual-modal";
 import ContextualSidebar from "~/components/layout/contextual-sidebar";
 
@@ -303,7 +299,7 @@
                       className="rounded-full bg-gray-200 p-1"
                       to={`share-template`}
                     >
-                      <SignIcon />
+                      <Icon icon="sign" />
                     </Link>
                   </CustomTooltip>
                 )}
