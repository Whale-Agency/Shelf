--- conflicted
+++ resolved
@@ -1,4 +1,4 @@
-import type { Location } from "@prisma/client";
+import { type Location } from "@prisma/client";
 import type {
   ActionFunctionArgs,
   LinksFunction,
@@ -7,11 +7,7 @@
   MetaFunction,
 } from "@remix-run/node";
 import { redirect, json } from "@remix-run/node";
-<<<<<<< HEAD
-import { Link, useLoaderData } from "@remix-run/react";
-=======
-import { useFetcher, useLoaderData } from "@remix-run/react";
->>>>>>> 368ae737
+import { Link, useFetcher, useLoaderData } from "@remix-run/react";
 
 import mapCss from "maplibre-gl/dist/maplibre-gl.css";
 import { useZorm } from "react-zorm";
@@ -21,11 +17,8 @@
 import { AssetStatusBadge } from "~/components/assets/asset-status-badge";
 import { Notes } from "~/components/assets/notes";
 import { ErrorBoundryComponent } from "~/components/errors";
-<<<<<<< HEAD
+import { Switch } from "~/components/forms/switch";
 import { SignIcon } from "~/components/icons";
-=======
-import { Switch } from "~/components/forms/switch";
->>>>>>> 368ae737
 import ContextualModal from "~/components/layout/contextual-modal";
 import ContextualSidebar from "~/components/layout/contextual-sidebar";
 
@@ -227,6 +220,7 @@
     asset?.customFields?.length > 0
       ? asset.customFields.filter((f) => f?.value)
       : [];
+  const assetIsAvailable = asset.status === "AVAILABLE";
   /** Due to some conflict of types between prisma and remix, we need to use the SerializeFrom type
    * Source: https://github.com/prisma/prisma/discussions/14371
    */
@@ -243,14 +237,12 @@
     <>
       <Header
         subHeading={
-<<<<<<< HEAD
-          <div className="mt-3 flex gap-2">
+          <div className=" mt-3 flex gap-2">
             <div className="flex items-center gap-x-1">
-              <Badge
-                color={asset.status === "AVAILABLE" ? "#12B76A" : "#2E90FA"}
-              >
-                {userFriendlyAssetStatus(asset.status)}
-              </Badge>
+              <AssetStatusBadge
+                status={asset.status}
+                availableToBook={asset.availableToBook}
+              />
               {asset.custody?.template?.signatureRequired &&
                 !asset.custody.templateSigned && (
                   <CustomTooltip
@@ -279,13 +271,7 @@
                   </CustomTooltip>
                 )}
             </div>
-=======
-          <div className="flex gap-2">
-            <AssetStatusBadge
-              status={asset.status}
-              availableToBook={asset.availableToBook}
-            />
->>>>>>> 368ae737
+
             {location ? (
               <span className="inline-flex justify-center rounded-2xl bg-gray-100 px-[8px] py-[2px] text-center text-[12px] font-medium text-gray-700">
                 {location.name}
@@ -371,12 +357,8 @@
             </Card>
           ) : null}
 
-<<<<<<< HEAD
-          {asset.status === "IN_CUSTODY" && asset?.custody?.createdAt ? (
-=======
           {/* We simply check if the asset is available and we can assume that if it't not, there is a custodian assigned */}
           {!isSelfService && !assetIsAvailable && asset?.custody?.createdAt ? (
->>>>>>> 368ae737
             <Card>
               <div className="flex items-center gap-3">
                 <img
