--- conflicted
+++ resolved
@@ -178,11 +178,7 @@
   item,
 }: {
   item: Pick<Organization, "id" | "name" | "type" | "updatedAt"> & {
-<<<<<<< HEAD
     image: string | undefined; // We dont pick that one as sometimes we send an id sometimes we send a placeholder
-=======
-    image?: string; // We dont pick that one as sometimes we send an id sometimes we send a placeholder
->>>>>>> 8cfe0b8d
     _count: {
       assets: number | null;
       members: number | null;
