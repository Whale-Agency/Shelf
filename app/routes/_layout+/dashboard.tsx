--- conflicted
+++ resolved
@@ -21,11 +21,8 @@
 import { requireAuthSession } from "~/modules/auth";
 import { getOrganization } from "~/modules/organization";
 import { requireOrganisationId } from "~/modules/organization/context.server";
-<<<<<<< HEAD
 import { error } from "~/utils";
-=======
 import styles from "~/styles/layout/skeleton-loading.css";
->>>>>>> 938ee5aa
 import { appendToMetaTitle } from "~/utils/append-to-meta-title";
 import { getLocale } from "~/utils/client-hints";
 import { userPrefs } from "~/utils/cookies.server";
@@ -82,7 +79,8 @@
       },
     });
 
-<<<<<<< HEAD
+    const organization = await getOrganization({ id: organizationId });
+
     const announcement = await db.announcement.findFirst({
       where: {
         published: true,
@@ -92,12 +90,27 @@
       },
     });
 
+    /** Calculate the total value of the assets that have value added */
+    const totalValuation = assets.reduce((acc, asset) => {
+      if (asset.valuation) {
+        return acc + asset.valuation;
+      }
+      return acc;
+    }, 0);
+    const cookieHeader = request.headers.get("Cookie");
+    const cookie = (await userPrefs.parse(cookieHeader)) || {};
+
     return json({
       header: {
         title: "Dashboard",
       },
+      assets,
+      locale: getLocale(request),
+      currency: organization?.currency,
+      totalValuation,
       newAssets: assets.slice(0, 5),
       totalAssets: assets.length,
+      skipOnboardingChecklist: cookie.skipOnboardingChecklist,
 
       custodiansData: await getCustodiansOrderedByTotalCustodies({
         assets,
@@ -115,64 +128,12 @@
             content: parseMarkdownToReact(announcement.content),
           }
         : null,
+      checklistOptions: await checklistOptions({ assets, organizationId }),
     });
   } catch (cause) {
     const reason = makeShelfError(cause);
     throw json(error(reason), { status: reason.status });
   }
-=======
-  const organization = await getOrganization({ id: organizationId });
-
-  const announcement = await db.announcement.findFirst({
-    where: {
-      published: true,
-    },
-    orderBy: {
-      createdAt: "desc",
-    },
-  });
-
-  /** Calculate the total value of the assets that have value added */
-  const totalValuation = assets.reduce((acc, asset) => {
-    if (asset.valuation) {
-      return acc + asset.valuation;
-    }
-    return acc;
-  }, 0);
-  const cookieHeader = request.headers.get("Cookie");
-  const cookie = (await userPrefs.parse(cookieHeader)) || {};
-
-  return json({
-    header: {
-      title: "Dashboard",
-    },
-    assets,
-    locale: getLocale(request),
-    currency: organization?.currency,
-    totalValuation,
-    newAssets: assets.slice(0, 5),
-    totalAssets: assets.length,
-    skipOnboardingChecklist: cookie.skipOnboardingChecklist,
-
-    custodiansData: await getCustodiansOrderedByTotalCustodies({
-      assets,
-    }),
-    mostScannedAssets: await getMostScannedAssets({ assets }),
-    mostScannedCategories: await getMostScannedAssetsCategories({ assets }),
-    totalAssetsAtEndOfEachMonth: await totalAssetsAtEndOfEachMonth({
-      assets,
-    }),
-    assetsByStatus: await groupAssetsByStatus({ assets }),
-    assetsByCategory: await groupAssetsByCategory({ assets }),
-    announcement: announcement
-      ? {
-          ...announcement,
-          content: parseMarkdownToReact(announcement.content),
-        }
-      : null,
-    checklistOptions: await checklistOptions({ assets, organizationId }),
-  });
->>>>>>> 938ee5aa
 }
 
 export const meta: MetaFunction<typeof loader> = () => [
