import type {
  MetaFunction,
  LoaderFunctionArgs,
  LinksFunction,
} from "@remix-run/node";
import { json } from "@remix-run/node";
import { Link, useLoaderData } from "@remix-run/react";
import AnnouncementBar from "~/components/dashboard/announcement-bar";
import AssetsByCategoryChart from "~/components/dashboard/assets-by-category-chart";
import AssetsByStatusChart from "~/components/dashboard/assets-by-status-chart";
import AssetsForEachMonth from "~/components/dashboard/assets-for-each-month";
import OnboardingChecklist from "~/components/dashboard/checklist";
import CustodiansList from "~/components/dashboard/custodians";
import InventoryValueChart from "~/components/dashboard/inventory-value-chart";
import LocationRatioChart from "~/components/dashboard/location-ratio-chart";
import MostScannedAssets from "~/components/dashboard/most-scanned-assets";
import MostScannedCategories from "~/components/dashboard/most-scanned-categories";
import NewestAssets from "~/components/dashboard/newest-assets";
import Header from "~/components/layout/header";
import { db } from "~/database";

import styles from "~/styles/layout/skeleton-loading.css";
import { error } from "~/utils";
import { appendToMetaTitle } from "~/utils/append-to-meta-title";
import { getLocale } from "~/utils/client-hints";
import { userPrefs } from "~/utils/cookies.server";
import {
  checklistOptions,
  getCustodiansOrderedByTotalCustodies,
  getMostScannedAssets,
  getMostScannedAssetsCategories,
  groupAssetsByCategory,
  groupAssetsByStatus,
  totalAssetsAtEndOfEachMonth,
} from "~/utils/dashboard.server";
import { makeShelfError } from "~/utils/error";
import { parseMarkdownToReact } from "~/utils/md.server";
import { PermissionAction, PermissionEntity } from "~/utils/permissions";
import { requirePermision } from "~/utils/roles.server";

<<<<<<< HEAD
export async function loader({ request }: LoaderFunctionArgs) {
  try {
    const { organizationId, currentOrganization } = await requirePermision(
      request,
      PermissionEntity.dashboard,
      PermissionAction.read
    );
=======
export async function loader({ context, request }: LoaderFunctionArgs) {
  const authSession = context.getSession();
  const { organizationId, currentOrganization } = await requirePermision({
    userId: authSession.userId,
    request,
    entity: PermissionEntity.dashboard,
    action: PermissionAction.read,
  });
>>>>>>> 55ad107e

    /** This should be updated to use select to only get the data we need */
    const assets = await db.asset.findMany({
      where: {
        organizationId,
      },
      orderBy: {
        createdAt: "desc",
      },
      include: {
        category: true,
        custody: {
          include: {
            custodian: {
              include: {
                user: {
                  select: {
                    firstName: true,
                    lastName: true,
                    profilePicture: true,
                  },
                },
              },
            },
          },
        },
        qrCodes: {
          include: {
            scans: true,
          },
        },
      },
    });

    const announcement = await db.announcement.findFirst({
      where: {
        published: true,
      },
      orderBy: {
        createdAt: "desc",
      },
    });

    /** Calculate the total value of the assets that have value added */
    const totalValuation = assets.reduce((acc, asset) => {
      if (asset.valuation) {
        return acc + asset.valuation;
      }
      return acc;
    }, 0);
    const cookieHeader = request.headers.get("Cookie");
    const cookie = (await userPrefs.parse(cookieHeader)) || {};

    // @TODO this needs double checking because merge was messy
    return json({
      assets,
      locale: getLocale(request),
      currency: currentOrganization?.currency,
      totalValuation,
      newAssets: assets.slice(0, 5),
      totalAssets: assets.length,
      skipOnboardingChecklist: cookie.skipOnboardingChecklist,

      custodiansData: await getCustodiansOrderedByTotalCustodies({
        assets,
      }),
      mostScannedAssets: await getMostScannedAssets({ assets }),
      mostScannedCategories: await getMostScannedAssetsCategories({ assets }),
      totalAssetsAtEndOfEachMonth: await totalAssetsAtEndOfEachMonth({
        assets,
      }),
      assetsByStatus: await groupAssetsByStatus({ assets }),
      assetsByCategory: await groupAssetsByCategory({ assets }),
      announcement: announcement
        ? {
            ...announcement,
            content: parseMarkdownToReact(announcement.content),
          }
        : null,
      checklistOptions: await checklistOptions({ assets, organizationId }),
    });
  } catch (cause) {
    const reason = makeShelfError(cause);
    throw json(error(reason), { status: reason.status });
  }
}

export const meta: MetaFunction<typeof loader> = () => [
  { title: appendToMetaTitle("Dashboard") },
];

export const links: LinksFunction = () => [{ rel: "stylesheet", href: styles }];

export const handle = {
  breadcrumb: () => <Link to="/dashboard">Dashboard</Link>,
};

export default function DashboardPage() {
  const { skipOnboardingChecklist, checklistOptions } =
    useLoaderData<typeof loader>();
  const completedAllChecks = Object.values(checklistOptions).every(Boolean);

  return (
    <div>
      <Header />
      {completedAllChecks || skipOnboardingChecklist ? (
        <div className="pb-8">
          <AnnouncementBar />
          <div className="mt-4 w-full">
            <AssetsForEachMonth />
          </div>
          <div className="pb-4 xl:flex xl:gap-4">
            <div className="xl:lg-1/2 mb-4 w-full xl:mb-0">
              <InventoryValueChart />
            </div>
            <div className="xl:lg-1/2 w-full xl:mb-0">
              <LocationRatioChart />
            </div>
          </div>
          <div className="pb-4 xl:flex xl:gap-4">
            <div className="xl:lg-1/2 mb-4 w-full xl:mb-0">
              <AssetsByStatusChart />
            </div>
            <div className="xl:lg-1/2 w-full xl:mb-0">
              <AssetsByCategoryChart />
            </div>
          </div>
          <div className="pb-4 xl:flex xl:gap-4">
            <div className="mb-4 flex flex-col xl:mb-0 xl:w-1/2">
              <NewestAssets />
            </div>
            <div className="flex flex-col xl:mb-0 xl:w-1/2">
              <CustodiansList />
            </div>
          </div>
          <div className="pb-4 xl:flex xl:gap-4">
            <div className="mb-4 flex flex-col xl:mb-0 xl:w-1/2">
              <MostScannedAssets />
            </div>
            <div className="flex flex-col xl:mb-0 xl:w-1/2">
              <MostScannedCategories />
            </div>
          </div>
        </div>
      ) : (
        <OnboardingChecklist />
      )}
    </div>
  );
}

// export const ErrorBoundary = () => <ErrorBoundryComponent />;<|MERGE_RESOLUTION|>--- conflicted
+++ resolved
@@ -38,24 +38,16 @@
 import { PermissionAction, PermissionEntity } from "~/utils/permissions";
 import { requirePermision } from "~/utils/roles.server";
 
-<<<<<<< HEAD
-export async function loader({ request }: LoaderFunctionArgs) {
-  try {
-    const { organizationId, currentOrganization } = await requirePermision(
-      request,
-      PermissionEntity.dashboard,
-      PermissionAction.read
-    );
-=======
 export async function loader({ context, request }: LoaderFunctionArgs) {
   const authSession = context.getSession();
-  const { organizationId, currentOrganization } = await requirePermision({
-    userId: authSession.userId,
-    request,
-    entity: PermissionEntity.dashboard,
-    action: PermissionAction.read,
-  });
->>>>>>> 55ad107e
+
+  try {
+    const { organizationId, currentOrganization } = await requirePermision({
+      userId: authSession.userId,
+      request,
+      entity: PermissionEntity.dashboard,
+      action: PermissionAction.read,
+    });
 
     /** This should be updated to use select to only get the data we need */
     const assets = await db.asset.findMany({
