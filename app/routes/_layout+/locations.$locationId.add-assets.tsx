import { useMemo } from "react";
import type { Asset } from "@prisma/client";
import type { ActionFunctionArgs, LoaderFunctionArgs } from "@remix-run/node";
import { json, redirect } from "@remix-run/node";
import { Form, useLoaderData, useNavigation } from "@remix-run/react";
import { useAtom, useAtomValue } from "jotai";
import { useHydrateAtoms } from "jotai/utils";
import { locationsSelectedAssetsAtom } from "~/atoms/selected-assets-atoms";
import { AssetImage } from "~/components/assets/asset-image";
import { FakeCheckbox } from "~/components/forms/fake-checkbox";
import { List, Filters } from "~/components/list";
import { Button } from "~/components/shared";
import { Td } from "~/components/table";
import { db } from "~/database";
import {
  createBulkLocationChangeNotes,
  getPaginatedAndFilterableAssets,
} from "~/modules/asset";

import { isFormProcessing } from "~/utils";
import { ShelfStackError } from "~/utils/error";
import { PermissionAction, PermissionEntity } from "~/utils/permissions";
import { requirePermision } from "~/utils/roles.server";

export const loader = async ({
  context,
  request,
  params,
}: LoaderFunctionArgs) => {
  const authSession = context.getSession();
  const { organizationId } = await requirePermision({
    userId: authSession.userId,
    request,
    entity: PermissionEntity.location,
    action: PermissionAction.update,
  });
  const locationId = params.locationId as string;
  const location = await db.location.findUnique({
    where: {
      id: locationId,
      organizationId,
    },
    include: {
      assets: {
        select: { id: true },
      },
    },
  });
  if (!location) {
    throw new ShelfStackError({
      message: "Location not found",
      status: 404,
    });
  }

  const {
    search,
    totalAssets,
    perPage,
    page,
    prev,
    next,
    categories,
    tags,
    assets,
    totalPages,
  } = await getPaginatedAndFilterableAssets({
    request,
    organizationId,
    excludeCategoriesQuery: true,
    excludeTagsQuery: true,
    excludeSearchFromView: true,
  });

  const modelName = {
    singular: "asset",
    plural: "assets",
  };
  return json({
    showModal: true,
    noScroll: true,
    items: assets,
    categories,
    tags,
    search,
    page,
    totalItems: totalAssets,
    perPage,
    totalPages,
    next,
    prev,
    modelName,
    location,
  });
};

<<<<<<< HEAD
export const action = async ({ request, params }: ActionFunctionArgs) => {
  const { authSession, organizationId } = await requirePermision(
=======
export const action = async ({
  context,
  request,
  params,
}: ActionFunctionArgs) => {
  const authSession = context.getSession();
  await requirePermision({
    userId: authSession.userId,
>>>>>>> 06381a7b
    request,
    entity: PermissionEntity.location,
    action: PermissionAction.update,
  });
  const { locationId } = params;
  const formData = await request.formData();
  const assetIds = formData.getAll("assetId") as string[];
  const removedAssetIds = formData.getAll("removedAssetId") as string[];

  const location = await db.location.findUnique({
    where: {
      id: locationId,
      organizationId,
    },
    include: {
      assets: true,
    },
  });
  if (!location) {
    throw new ShelfStackError({
      message: "Location not found",
      status: 404,
    });
  }

  /**
   * We need to query all the modified assets so we know their location before the change
   * That way we can later create notes for all the location changes
   */
  const modifiedAssets = await db.asset.findMany({
    where: {
      id: {
        in: [...assetIds, ...removedAssetIds],
      },
      organizationId,
    },
    select: {
      title: true,
      id: true,
      location: {
        select: {
          name: true,
          id: true,
        },
      },
      user: {
        select: {
          firstName: true,
          lastName: true,
          id: true,
        },
      },
    },
  });

  if (assetIds.length > 0) {
    /** We update the location with the new assets */
    await db.location.update({
      where: {
        id: locationId,
        organizationId,
      },
      data: {
        assets: {
          connect: assetIds.map((id) => ({
            id,
          })),
        },
      },
    });
  }

  /** If some assets were removed, we also need to handle those */
  if (removedAssetIds.length > 0) {
    await db.location.update({
      where: {
        organizationId,
        id: locationId,
      },
      data: {
        assets: {
          disconnect: removedAssetIds.map((id) => ({
            id,
          })),
        },
      },
    });
  }

  /** Creates the relevant notes for all the changed assets */
  createBulkLocationChangeNotes({
    modifiedAssets,
    assetIds,
    removedAssetIds,
    userId: authSession.userId,
    location,
  });

  return redirect(`/locations/${locationId}`);
};

export default function AddAssetsToLocation() {
  const { location } = useLoaderData<typeof loader>();
  const navigation = useNavigation();
  const isSearching = isFormProcessing(navigation.state);

  const locationAssetsIds = useMemo(
    () => location.assets.map((a) => a.id),
    [location.assets]
  );

  /** We hydrate the selected assets atom with the assets that are already in the booking */
  useHydrateAtoms([[locationsSelectedAssetsAtom, locationAssetsIds]]);

  const [selectedAssets, setSelectedAssets] = useAtom(
    locationsSelectedAssetsAtom
  );
  const removedAssetIds = useMemo(
    () =>
      locationAssetsIds.filter((prevId) => !selectedAssets.includes(prevId)),
    [locationAssetsIds, selectedAssets]
  );

  return (
    <div className="flex max-h-full flex-col">
      <header className="mb-5">
        <h2>Move assets to ‘{location?.name}’ location</h2>
        <p>
          Search your database for assets that you would like to move to this
          location.
        </p>
      </header>

      <div>
        <Filters className="mb-2" />
      </div>
      <div className="mt-4 flex-1 overflow-y-auto pb-4">
        <List
          ItemComponent={RowComponent}
          /** Clicking on the row will add the current asset to the atom of selected assets */
          navigate={(assetId) => {
            setSelectedAssets((selectedAssets) =>
              selectedAssets.includes(assetId)
                ? selectedAssets.filter((id) => id !== assetId)
                : [...selectedAssets, assetId]
            );
          }}
          customEmptyStateContent={{
            title: "You haven't added any assets yet.",
            text: "What are you waiting for? Create your first asset now!",
            newButtonRoute: "/assets/new",
            newButtonContent: "New asset",
          }}
        />
      </div>
      {/* Footer of the modal */}
      <footer className="flex justify-between border-t pt-3">
        <div>{selectedAssets.length} assets selected</div>
        <div className="flex gap-3">
          <Button variant="secondary" to={".."}>
            Close
          </Button>
          <Form method="post">
            {/* We create inputs for both the removed and selected assets, so we can compare and easily add/remove */}
            {/* These are the asset ids, coming from the server */}
            {removedAssetIds.map((assetId) => (
              <input
                key={assetId}
                type="hidden"
                name="removedAssetId"
                value={assetId}
              />
            ))}
            {/* These are the ids selected by the user and stored in the atom */}
            {selectedAssets.map((assetId) => (
              <input
                key={assetId}
                type="hidden"
                name="assetId"
                value={assetId}
              />
            ))}
            <Button
              type="submit"
              name="intent"
              value="addAssets"
              disabled={isSearching}
            >
              Confirm
            </Button>
          </Form>
        </div>
      </footer>
    </div>
  );
}

type AssetWithLocation = Asset & {
  location: {
    name: string;
  };
};

const RowComponent = ({ item }: { item: AssetWithLocation }) => {
  const selectedAssets = useAtomValue(locationsSelectedAssetsAtom);
  const checked = selectedAssets.some((id) => id === item.id);

  return (
    <>
      <Td className="w-full p-0 md:p-0">
        <div className="flex justify-between gap-3 p-4 md:px-6">
          <div className="flex items-center gap-3">
            <div className="flex size-12 items-center justify-center">
              <AssetImage
                asset={{
                  assetId: item.id,
                  mainImage: item.mainImage,
                  mainImageExpiration: item.mainImageExpiration,
                  alt: item.title,
                }}
                className="size-full rounded-[4px] border object-cover"
              />
            </div>
            <div className="flex flex-col">
              <div className="font-medium">{item.title}</div>
              {item.location ? (
                <div
                  className="flex items-center gap-1 text-[12px] font-medium text-gray-700"
                  title={`Current location: ${item.location.name}`}
                >
                  <div className="size-2 rounded-full bg-gray-500"></div>
                  <span>{item.location.name}</span>
                </div>
              ) : null}
            </div>
          </div>
        </div>
      </Td>

      <Td>
        <FakeCheckbox checked={checked} />
      </Td>
    </>
  );
};<|MERGE_RESOLUTION|>--- conflicted
+++ resolved
@@ -94,19 +94,15 @@
   });
 };
 
-<<<<<<< HEAD
-export const action = async ({ request, params }: ActionFunctionArgs) => {
-  const { authSession, organizationId } = await requirePermision(
-=======
+
 export const action = async ({
   context,
   request,
   params,
 }: ActionFunctionArgs) => {
   const authSession = context.getSession();
-  await requirePermision({
+  const { organizationId } = await requirePermision({
     userId: authSession.userId,
->>>>>>> 06381a7b
     request,
     entity: PermissionEntity.location,
     action: PermissionAction.update,
