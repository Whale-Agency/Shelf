import type { Asset, Image as ImageDataType, Location } from "@prisma/client";
import { json } from "@remix-run/node";
import type { LoaderFunctionArgs, MetaFunction } from "@remix-run/node";
import { useNavigate } from "@remix-run/react";

import Header from "~/components/layout/header";
import type { HeaderData } from "~/components/layout/header/types";
import { List } from "~/components/list";
import { Button } from "~/components/shared/button";
import { Image } from "~/components/shared/image";
import { Td, Th } from "~/components/table";

import { requireAuthSession } from "~/modules/auth";
import { getLocations } from "~/modules/location";
import {
  generatePageMeta,
  getCurrentSearchParams,
  getParamsValues,
  tw,
} from "~/utils";
import { appendToMetaTitle } from "~/utils/append-to-meta-title";
import { updateCookieWithPerPage, userPrefs } from "~/utils/cookies.server";

<<<<<<< HEAD
export async function loader({ request }: LoaderArgs) {
  const { organizationId } = await requireAuthSession(request);
=======
export async function loader({ request }: LoaderFunctionArgs) {
  const { userId } = await requireAuthSession(request);
>>>>>>> e2e4c222

  const searchParams = getCurrentSearchParams(request);
  const { page, perPageParam, search } = getParamsValues(searchParams);
  const cookie = await updateCookieWithPerPage(request, perPageParam);
  const { perPage } = cookie;

  const { prev, next } = generatePageMeta(request);

  const { locations, totalLocations } = await getLocations({
    organizationId,
    page,
    perPage,
    search,
  });
  const totalPages = Math.ceil(totalLocations / perPage);

  const header: HeaderData = {
    title: "Locations",
  };
  const modelName = {
    singular: "location",
    plural: "locations",
  };
  return json(
    {
      header,
      items: locations,
      search,
      page,
      totalItems: totalLocations,
      totalPages,
      perPage,
      prev,
      next,
      modelName,
    },
    {
      headers: {
        "Set-Cookie": await userPrefs.serialize(cookie),
      },
    }
  );
}

export const meta: MetaFunction<typeof loader> = ({ data }) => [
  { title: data ? appendToMetaTitle(data.header.title) : "" },
];

export default function LocationsIndexPage() {
  const navigate = useNavigate();
  return (
    <>
      <Header>
        <Button
          to="new"
          role="link"
          aria-label={`new location`}
          icon="plus"
          data-test-id="createNewLocation"
        >
          Add Location
        </Button>
      </Header>
      <div className="mt-8 flex flex-1 flex-col md:mx-0 md:gap-2">
        <List
          ItemComponent={ListItemContent}
          navigate={(itemId) => navigate(itemId)}
          headerChildren={
            <>
              <Th>Assets</Th>
            </>
          }
        />
      </div>
    </>
  );
}

interface LocationWithAssets extends Location {
  assets: Asset[];
  image?: ImageDataType;
}

const ListItemContent = ({ item }: { item: LocationWithAssets }) => (
  <>
    <Td className="w-full p-0 md:p-0">
      <div className="flex justify-between gap-3 p-4 md:justify-normal md:px-6">
        <div className="flex items-center gap-3">
          <div className="flex h-12 w-12 items-center justify-center">
            <Image
              imageId={item.imageId}
              alt="img"
              className={tw(
                "h-full w-full rounded-[4px] border object-cover",
                item.description ? "rounded-b-none border-b-0" : ""
              )}
              updatedAt={item.image?.updatedAt}
            />
          </div>
          <div className="flex flex-row items-center gap-2 md:flex-col md:items-start md:gap-0">
            <div className="font-medium">{item.name}</div>
            <div className="hidden text-gray-600 md:block">{item.address}</div>
          </div>
        </div>
      </div>
    </Td>
    <Td>{item.assets.length}</Td>
  </>
);<|MERGE_RESOLUTION|>--- conflicted
+++ resolved
@@ -21,13 +21,8 @@
 import { appendToMetaTitle } from "~/utils/append-to-meta-title";
 import { updateCookieWithPerPage, userPrefs } from "~/utils/cookies.server";
 
-<<<<<<< HEAD
-export async function loader({ request }: LoaderArgs) {
+export async function loader({ request }: LoaderFunctionArgs) {
   const { organizationId } = await requireAuthSession(request);
-=======
-export async function loader({ request }: LoaderFunctionArgs) {
-  const { userId } = await requireAuthSession(request);
->>>>>>> e2e4c222
 
   const searchParams = getCurrentSearchParams(request);
   const { page, perPageParam, search } = getParamsValues(searchParams);
