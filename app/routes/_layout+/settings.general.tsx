import type { $Enums } from "@prisma/client";
import { OrganizationType, Currency } from "@prisma/client";
import type {
  ActionFunctionArgs,
  LoaderFunctionArgs,
  MetaFunction,
} from "@remix-run/node";
import {
  json,
  redirect,
  unstable_createMemoryUploadHandler,
  unstable_parseMultipartFormData,
} from "@remix-run/node";
import { Form, Link, useLoaderData, useNavigation } from "@remix-run/react";
import { useAtom, useAtomValue } from "jotai";
import { parseFormAny, useZorm } from "react-zorm";
import { z } from "zod";
import { fileErrorAtom, validateFileAtom } from "~/atoms/file";
<<<<<<< HEAD
import { ErrorContent } from "~/components/errors";
=======
import { ExportButton } from "~/components/assets/export-button";
import { ErrorBoundryComponent } from "~/components/errors";
>>>>>>> 7f43190b
import {
  Select,
  SelectContent,
  SelectItem,
  SelectTrigger,
  SelectValue,
} from "~/components/forms";
import FormRow from "~/components/forms/form-row";
import Input from "~/components/forms/input";
import type { HeaderData } from "~/components/layout/header/types";
import { Button } from "~/components/shared";
import { CustomTooltip } from "~/components/shared/custom-tooltip";
import { Spinner } from "~/components/shared/spinner";
import { db } from "~/database";
import { commitAuthSession } from "~/modules/auth";
import { updateOrganization } from "~/modules/organization";
import { isFormProcessing } from "~/utils";
import { appendToMetaTitle } from "~/utils/append-to-meta-title";
import { sendNotification } from "~/utils/emitter/send-notification.server";
import { ShelfStackError } from "~/utils/error";
import { PermissionAction, PermissionEntity } from "~/utils/permissions";
import { requirePermision } from "~/utils/roles.server";
import { canExportAssets } from "~/utils/subscription";
import { zodFieldIsRequired } from "~/utils/zod";
import { MAX_SIZE } from "./settings.workspace.new";

const EditWorkspaceFormSchema = z.object({
  logo: z.any().optional(),
  currency: z.custom<Currency>(),
  id: z.string(),
  name: z.string().min(2, "Name is required"),
});

export async function loader({ request }: LoaderFunctionArgs) {
  const { authSession, organizationId } = await requirePermision(
    request,
    PermissionEntity.generalSettings,
    PermissionAction.read
  );
  const { userId } = authSession;

  const user = await db.user.findUnique({
    where: {
      id: userId,
    },
    select: {
      firstName: true,
      tier: {
        include: { tierLimit: true },
      },
      userOrganizations: {
        include: {
          organization: {
            include: {
              _count: {
                select: {
                  assets: true,
                  members: true,
                  locations: true,
                },
              },
              owner: {
                select: {
                  id: true,
                  firstName: true,
                  lastName: true,
                  profilePicture: true,
                  tier: {
                    include: { tierLimit: true },
                  },
                },
              },
            },
          },
        },
      },
    },
  });

  if (!user || user.userOrganizations?.length < 1)
    throw new ShelfStackError({ message: "Organization not found" });

  const currentOrganization = user.userOrganizations.find(
    (userOrg) => userOrg.organizationId === organizationId
  );

  if (!currentOrganization)
    throw new ShelfStackError({ message: "Organization not found" });

  const header: HeaderData = {
    title: "General",
  };

  return json({
    header,
    currentOrganization: currentOrganization.organization,
    canExportAssets: canExportAssets(
      currentOrganization.organization.owner.tier.tierLimit
    ),
    user,
  });
}

export const handle = {
  breadcrumb: () => "General",
};

export const meta: MetaFunction<typeof loader> = ({ data }) => [
  { title: data ? appendToMetaTitle(data.header.title) : "" },
];

export const ErrorBoundary = () => <ErrorContent />;

export async function action({ request }: ActionFunctionArgs) {
  const { authSession } = await requirePermision(
    request,
    PermissionEntity.generalSettings,
    PermissionAction.update
  );

  const clonedRequest = request.clone();
  const formData = await clonedRequest.formData();
  const result = await EditWorkspaceFormSchema.safeParseAsync(
    parseFormAny(formData)
  );

  if (!result.success) {
    return json(
      {
        errors: result.error,
        success: false,
      },
      {
        status: 400,
        headers: {
          "Set-Cookie": await commitAuthSession(request, { authSession }),
        },
      }
    );
  }

  const { name, currency, id } = result.data;
  const formDataFile = await unstable_parseMultipartFormData(
    request,
    unstable_createMemoryUploadHandler({ maxPartSize: MAX_SIZE })
  );

  const file = formDataFile.get("image") as File | null;

  await updateOrganization({
    id,
    name,
    image: file || null,
    userId: authSession.userId,
    currency,
  });

  sendNotification({
    title: "Workspace updated",
    message: "Your workspace  has been updated successfully",
    icon: { name: "success", variant: "success" },
    senderId: authSession.userId,
  });

  return redirect("/settings/general", {
    headers: {
      "Set-Cookie": await commitAuthSession(request, { authSession }),
    },
  });
}

export default function GeneralPage() {
  const { currentOrganization, user, canExportAssets } =
    useLoaderData<typeof loader>();
  const navigation = useNavigation();
  const zo = useZorm("NewQuestionWizardScreen", EditWorkspaceFormSchema);
  const disabled = isFormProcessing(navigation.state);
  const fileError = useAtomValue(fileErrorAtom);
  const [, validateFile] = useAtom(validateFileAtom);

  const isPersonalOrganization =
    currentOrganization.type === OrganizationType.PERSONAL;

  return (
    <div className="mb-2.5 flex flex-col justify-between bg-white md:rounded md:border md:border-gray-200 md:px-6 md:py-5">
      <div className=" mb-6">
        <h3 className="text-text-lg font-semibold">General</h3>
        <p className="text-sm text-gray-600">
          Manage general workspace settings.
        </p>
      </div>
      <Form
        method="post"
        ref={zo.ref}
        replace
        encType="multipart/form-data"
        className="border-t-[1px]"
      >
        <FormRow
          rowLabel={"Workspace Name"}
          className="border-b-0 pb-[10px]"
          required={zodFieldIsRequired(EditWorkspaceFormSchema.shape.name)}
        >
          <div className="flex flex-col">
            {isPersonalOrganization ? (
              <CustomTooltip content={<TooltipContent />}>
                <Input
                  label="Workspace Name"
                  hideLabel
                  // name={zo.fields.name()}
                  disabled={true}
                  error={zo.errors.name()?.message}
                  className="w-full"
                  defaultValue={
                    isPersonalOrganization && `${user.firstName}'s Workspace`
                  }
                  placeholder="Enter workspace name"
                  required={false}
                />
              </CustomTooltip>
            ) : (
              <Input
                label="Workspace Name"
                hideLabel
                name={zo.fields.name()}
                disabled={disabled}
                error={zo.errors.name()?.message}
                autoFocus
                className="w-full"
                defaultValue={currentOrganization.name || undefined}
                placeholder="Enter workspace name"
                required={true}
              />
            )}
            <p className="text-sm text-gray-600">
              This name will be used in QR tags and other documentations.
            </p>
          </div>
        </FormRow>

        <FormRow rowLabel={"Main image"} className="border-b-0">
          <div>
            {isPersonalOrganization ? (
              <>
                <p className="hidden lg:block">
                  Accepts PNG, JPG or JPEG (max.4 MB)
                </p>
                <Input
                  disabled={true}
                  accept="image/png,.png,image/jpeg,.jpg,.jpeg"
                  name="image"
                  type="file"
                  label={"Main image"}
                  hideLabel
                  error={fileError}
                  className="mt-2"
                  inputClassName="border-0 shadow-none p-0 rounded-none"
                />
              </>
            ) : (
              <>
                <p className="hidden lg:block">
                  Accepts PNG, JPG or JPEG (max.4 MB)
                </p>
                <Input
                  disabled={disabled}
                  accept="image/png,.png,image/jpeg,.jpg,.jpeg"
                  name="image"
                  type="file"
                  onChange={validateFile}
                  label={"Main image"}
                  hideLabel
                  error={fileError}
                  className="mt-2"
                  inputClassName="border-0 shadow-none p-0 rounded-none"
                />
              </>
            )}
          </div>
        </FormRow>
        {isPersonalOrganization && (
          <input type="hidden" value={currentOrganization.name} name="name" />
        )}
        <div>
          <label className="lg:hidden">Currency</label>
          <FormRow rowLabel={"Currency"}>
            <Select
              defaultValue={currentOrganization.currency || "USD"}
              disabled={disabled}
              name={zo.fields.currency()}
            >
              <SelectTrigger className="px-3.5 py-3">
                <SelectValue placeholder="Choose a field type" />
              </SelectTrigger>
              <SelectContent
                position="popper"
                className="w-full min-w-[300px]"
                align="start"
              >
                <div className=" max-h-[320px] overflow-auto">
                  {Object.keys(Currency).map((value) => (
                    <SelectItem value={value} key={value}>
                      <span className="mr-4 text-[14px] text-gray-700">
                        {Currency[value as $Enums.Currency]}
                      </span>
                    </SelectItem>
                  ))}
                </div>
              </SelectContent>
            </Select>
          </FormRow>
        </div>
        <input type="hidden" value={currentOrganization.id} name="id" />
        <div className="mt-5 text-right">
          <Button type="submit" disabled={disabled}>
            {disabled ? <Spinner /> : "Save"}
          </Button>
        </div>
      </Form>

      <div className=" mb-6">
        <h4 className="text-text-lg font-semibold">Asset backup</h4>
        <p className=" text-sm text-gray-600">
          Download a backup of your assets. If you want to restore a backup,
          please get in touch with support.
        </p>
        <p className=" font-italic mb-2 text-sm text-gray-600">
          IMPORTANT NOTE: QR codes will not be included in the export. Due to
          the nature of how Shelf's QR codes work, they currently cannot be
          exported with assets because they have unique ids. <br />
          Importing a backup will just create a new QR code for each asset.
        </p>
        <ExportButton canExportAssets={canExportAssets} />
      </div>
    </div>
  );
}

function TooltipContent() {
  return (
    <div>
      <p className="mb-2 text-sm font-bold text-gray-700">
        Unable to change the Name or Logo of Personal workspace.
      </p>
      <p className="text-sm">
        Create a Team workspace to fully customize them and enjoy extra
        features. Check out{" "}
        <Link className="font-bold text-primary-400" to="settings/subscription">
          Subscriptions
        </Link>{" "}
        to learn more.
      </p>
    </div>
  );
}<|MERGE_RESOLUTION|>--- conflicted
+++ resolved
@@ -16,12 +16,9 @@
 import { parseFormAny, useZorm } from "react-zorm";
 import { z } from "zod";
 import { fileErrorAtom, validateFileAtom } from "~/atoms/file";
-<<<<<<< HEAD
 import { ErrorContent } from "~/components/errors";
-=======
 import { ExportButton } from "~/components/assets/export-button";
-import { ErrorBoundryComponent } from "~/components/errors";
->>>>>>> 7f43190b
+
 import {
   Select,
   SelectContent,
