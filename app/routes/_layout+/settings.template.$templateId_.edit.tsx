import type {
  ActionFunctionArgs,
  LoaderFunctionArgs,
  MetaFunction,
} from "@remix-run/node";
import { json, redirect } from "@remix-run/node";
import { useLoaderData } from "@remix-run/react";
import { useAtomValue } from "jotai";
import { parseFormAny } from "react-zorm";
import { dynamicTitleAtom } from "~/atoms/dynamic-title-atom";
import Header from "~/components/layout/header";
import type { HeaderData } from "~/components/layout/header/types";
import {
  NewTemplateFormSchema,
  TemplateForm,
} from "~/components/templates/form";
<<<<<<< HEAD

=======
>>>>>>> 6009222d
import {
  getTemplateById,
  updateTemplate,
  updateTemplatePDF,
} from "~/modules/template";
<<<<<<< HEAD

import { appendToMetaTitle } from "~/utils/append-to-meta-title";
import { sendNotification } from "~/utils/emitter/send-notification.server";

export async function loader({ request, params }: LoaderFunctionArgs) {
  // @ts-expect-error @TODO update to use new method
  await requireAuthSession(request);

  // @ts-expect-error @TODO update to use new method
  const id = getRequiredParam(params, "templateId");

  const template = await getTemplateById({ id });
  if (!template) {
    throw new Response("Not Found", { status: 404 });
=======
import { ShelfError, assertIsPost, error, makeShelfError } from "~/utils";
import { sendNotification } from "~/utils/emitter/send-notification.server";
import { PermissionAction, PermissionEntity } from "~/utils/permissions";
import { requirePermission } from "~/utils/roles.server";

export async function loader({ request, context, params }: LoaderFunctionArgs) {
  const authSession = context.getSession();
  const { userId } = authSession;

  const id = params.templateId;

  try {
    await requirePermission({
      userId: authSession.userId,
      request,
      entity: PermissionEntity.template,
      action: PermissionAction.update,
    });

    if (!id) {
      throw new ShelfError({
        cause: null,
        message: "Template ID is required",
        status: 400,
        label: "Template",
        additionalData: {
          userId,
          params,
        },
      });
    }

    const template = await getTemplateById({ id });

    if (!template) {
      throw new ShelfError({
        cause: null,
        message: "Template not found",
        status: 404,
        label: "Template",
        additionalData: {
          userId,
          params,
        },
      });
    }

    const header: HeaderData = {
      title: `Edit | ${template.name}`,
    };

    return json({
      template,
      header,
    });
  } catch (cause) {
    const reason = makeShelfError(cause, { userId });
    return json(error(reason), { status: reason.status });
>>>>>>> 6009222d
  }
}

export const meta: MetaFunction<typeof loader> = ({ data }) => [
  // @QUESTION This isn't working for some reason
  // { title: data ? appendToMetaTitle(data.header.title) : "" },
];

export const handle = {
  breadcrumb: () => "Edit",
};

<<<<<<< HEAD
export async function action({ request, params }: ActionFunctionArgs) {
  // @ts-expect-error @TODO update to use new method
  assertIsPost(request);
  // @ts-expect-error @TODO update to use new method
  const authSession = await requireAuthSession(request);
  // @ts-expect-error @TODO update to use new method
  const { organizationId } = await requireOrganisationId(authSession, request);

  // @ts-expect-error @TODO update to use new method
  const id = getRequiredParam(params, "templateId");
  const clonedData = request.clone();
  const formData = await request.formData();
  const result = await NewTemplateFormSchema.safeParseAsync(
    parseFormAny(formData)
  );
=======
export async function action({ context, request, params }: ActionFunctionArgs) {
  assertIsPost(request);
>>>>>>> 6009222d

  const authSession = context.getSession();
  const { userId } = authSession;

  const id = params.templateId;

  try {
    if (!id) {
      throw new ShelfError({
        cause: null,
        message: "Template ID is required",
        status: 400,
<<<<<<< HEAD
        headers: {
          // @ts-expect-error @TODO update to use new method
          "Set-Cookie": await commitAuthSession(request, { authSession }),
=======
        label: "Template",
        additionalData: {
          userId,
          params,
>>>>>>> 6009222d
        },
      });
    }

    const { organizationId } = await requirePermission({
      userId: authSession.userId,
      request,
      entity: PermissionEntity.template,
      action: PermissionAction.update,
    });

    const clonedData = request.clone();
    const formData = await request.formData();
    const result = await NewTemplateFormSchema.safeParseAsync(
      parseFormAny(formData)
    );

<<<<<<< HEAD
  const { name, description, signatureRequired, pdf } = result.data;

  await updateTemplate({
    id,
    name,
    description: description ?? "",
    signatureRequired: signatureRequired ?? false,
    userId: authSession.userId,
  });

  await updateTemplatePDF({
    pdfName: pdf.name,
    pdfSize: pdf.size,
    request: clonedData,
    templateId: id,
    organizationId,
  });

  sendNotification({
    title: "Template updated",
    message: "Your template has been updated successfully",
    icon: { name: "success", variant: "success" },
    senderId: authSession.userId,
  });

  return redirect("/settings/template", {
    headers: {
      // @ts-expect-error @TODO update to use new method
      "Set-Cookie": await commitAuthSession(request, { authSession }),
    },
  });
=======
    if (!result.success) {
      return json(
        {
          errors: result.error,
          success: false,
        },
        {
          status: 400,
        }
      );
    }

    const { name, description, signatureRequired, pdf } = result.data;

    await updateTemplate({
      id,
      name,
      description: description ?? "",
      signatureRequired: signatureRequired ?? false,
      userId: authSession.userId,
    });

    await updateTemplatePDF({
      pdfName: pdf.name,
      pdfSize: pdf.size,
      request: clonedData,
      templateId: id,
      organizationId,
    });

    sendNotification({
      title: "Template updated",
      message: "Your template has been updated successfully",
      icon: { name: "success", variant: "success" },
      senderId: authSession.userId,
    });

    return redirect("/settings/template");
  } catch (cause) {
    const reason = makeShelfError(cause, { userId });
    return json(error(reason), { status: reason.status });
  }
>>>>>>> 6009222d
}

export default function TemplateEditPage() {
  const name = useAtomValue(dynamicTitleAtom);
  const hasName = name !== "";
  // @QUESTION How do i fix this?
  const { template } = useLoaderData<typeof loader>();

  return (
    <>
      <Header
        title={hasName ? name : template.name}
        hideBreadcrumbs
        classNames="-mt-5"
      />
      <div className=" items-top flex justify-between">
        <TemplateForm
          isEdit
          name={template.name || name}
          description={template.description}
          type={template.type}
          signatureRequired={template.signatureRequired}
          pdfUrl={template.pdfUrl}
          pdfSize={template.pdfSize}
          pdfName={template.pdfName}
        />
      </div>
    </>
  );
}<|MERGE_RESOLUTION|>--- conflicted
+++ resolved
@@ -14,40 +14,26 @@
   NewTemplateFormSchema,
   TemplateForm,
 } from "~/components/templates/form";
-<<<<<<< HEAD
-
-=======
->>>>>>> 6009222d
 import {
   getTemplateById,
   updateTemplate,
   updateTemplatePDF,
 } from "~/modules/template";
-<<<<<<< HEAD
-
-import { appendToMetaTitle } from "~/utils/append-to-meta-title";
+
 import { sendNotification } from "~/utils/emitter/send-notification.server";
-
-export async function loader({ request, params }: LoaderFunctionArgs) {
-  // @ts-expect-error @TODO update to use new method
-  await requireAuthSession(request);
-
-  // @ts-expect-error @TODO update to use new method
-  const id = getRequiredParam(params, "templateId");
-
-  const template = await getTemplateById({ id });
-  if (!template) {
-    throw new Response("Not Found", { status: 404 });
-=======
-import { ShelfError, assertIsPost, error, makeShelfError } from "~/utils";
-import { sendNotification } from "~/utils/emitter/send-notification.server";
-import { PermissionAction, PermissionEntity } from "~/utils/permissions";
+import { makeShelfError, ShelfError } from "~/utils/error";
+import { error } from "~/utils/http.server";
+import {
+  PermissionAction,
+  PermissionEntity,
+} from "~/utils/permissions/permission.validator.server";
 import { requirePermission } from "~/utils/roles.server";
 
 export async function loader({ request, context, params }: LoaderFunctionArgs) {
   const authSession = context.getSession();
   const { userId } = authSession;
 
+  // @TODO - not the correct way to get params
   const id = params.templateId;
 
   try {
@@ -73,6 +59,7 @@
 
     const template = await getTemplateById({ id });
 
+    // @TODO - this is not correct. The error has to be caught inside getTemplateById
     if (!template) {
       throw new ShelfError({
         cause: null,
@@ -90,6 +77,7 @@
       title: `Edit | ${template.name}`,
     };
 
+    // @TODO - not correct way to return
     return json({
       template,
       header,
@@ -97,12 +85,11 @@
   } catch (cause) {
     const reason = makeShelfError(cause, { userId });
     return json(error(reason), { status: reason.status });
->>>>>>> 6009222d
   }
 }
 
 export const meta: MetaFunction<typeof loader> = ({ data }) => [
-  // @QUESTION This isn't working for some reason
+  // @QUESTION This isn't working for some reason - because you are not returning the data correctly in the loader?
   // { title: data ? appendToMetaTitle(data.header.title) : "" },
 ];
 
@@ -110,48 +97,27 @@
   breadcrumb: () => "Edit",
 };
 
-<<<<<<< HEAD
-export async function action({ request, params }: ActionFunctionArgs) {
-  // @ts-expect-error @TODO update to use new method
-  assertIsPost(request);
-  // @ts-expect-error @TODO update to use new method
-  const authSession = await requireAuthSession(request);
-  // @ts-expect-error @TODO update to use new method
-  const { organizationId } = await requireOrganisationId(authSession, request);
-
-  // @ts-expect-error @TODO update to use new method
-  const id = getRequiredParam(params, "templateId");
-  const clonedData = request.clone();
-  const formData = await request.formData();
-  const result = await NewTemplateFormSchema.safeParseAsync(
-    parseFormAny(formData)
-  );
-=======
 export async function action({ context, request, params }: ActionFunctionArgs) {
-  assertIsPost(request);
->>>>>>> 6009222d
+  // @TODO - this is outdated. Use getActionMethod and handle in try/catch
+  // assertIsPost(request);
 
   const authSession = context.getSession();
   const { userId } = authSession;
 
+  // @TODO - not the correct way to get params
   const id = params.templateId;
 
   try {
+    // @TODO - this is not needed if the params are handled correctly above
     if (!id) {
       throw new ShelfError({
         cause: null,
         message: "Template ID is required",
         status: 400,
-<<<<<<< HEAD
-        headers: {
-          // @ts-expect-error @TODO update to use new method
-          "Set-Cookie": await commitAuthSession(request, { authSession }),
-=======
         label: "Template",
         additionalData: {
           userId,
           params,
->>>>>>> 6009222d
         },
       });
     }
@@ -165,43 +131,11 @@
 
     const clonedData = request.clone();
     const formData = await request.formData();
+    // @TODO - this is not the correct way to parse form data. We haev the new parseData function
     const result = await NewTemplateFormSchema.safeParseAsync(
       parseFormAny(formData)
     );
 
-<<<<<<< HEAD
-  const { name, description, signatureRequired, pdf } = result.data;
-
-  await updateTemplate({
-    id,
-    name,
-    description: description ?? "",
-    signatureRequired: signatureRequired ?? false,
-    userId: authSession.userId,
-  });
-
-  await updateTemplatePDF({
-    pdfName: pdf.name,
-    pdfSize: pdf.size,
-    request: clonedData,
-    templateId: id,
-    organizationId,
-  });
-
-  sendNotification({
-    title: "Template updated",
-    message: "Your template has been updated successfully",
-    icon: { name: "success", variant: "success" },
-    senderId: authSession.userId,
-  });
-
-  return redirect("/settings/template", {
-    headers: {
-      // @ts-expect-error @TODO update to use new method
-      "Set-Cookie": await commitAuthSession(request, { authSession }),
-    },
-  });
-=======
     if (!result.success) {
       return json(
         {
@@ -216,6 +150,7 @@
 
     const { name, description, signatureRequired, pdf } = result.data;
 
+    // @TODO - service needs to be updated to properly catch errors
     await updateTemplate({
       id,
       name,
@@ -244,13 +179,13 @@
     const reason = makeShelfError(cause, { userId });
     return json(error(reason), { status: reason.status });
   }
->>>>>>> 6009222d
 }
 
 export default function TemplateEditPage() {
   const name = useAtomValue(dynamicTitleAtom);
   const hasName = name !== "";
-  // @QUESTION How do i fix this?
+  // @QUESTION How do i fix this? - You are not returning the data correctly in the loader
+  // @ts-ignore
   const { template } = useLoaderData<typeof loader>();
 
   return (
