--- conflicted
+++ resolved
@@ -389,13 +389,8 @@
         </div>
 
         <div className="w-full md:w-[360px] lg:ml-4">
-<<<<<<< HEAD
           <When truthy={canUpdateAvailability}>
             <Card className="my-3">
-=======
-          {!isSelfService ? (
-            <Card className="my-3 md:border">
->>>>>>> 4c6dbff8
               <fetcher.Form
                 ref={zo.ref}
                 method="post"
