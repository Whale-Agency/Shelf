--- conflicted
+++ resolved
@@ -17,17 +17,15 @@
   getUserPersonalOrganizationData,
 } from "~/modules/organization";
 import { appendToMetaTitle } from "~/utils/append-to-meta-title";
-<<<<<<< HEAD
+import { ShelfStackError } from "~/utils/error";
 import { userPrefs } from "~/utils/cookies.server";
-=======
-import { ShelfStackError } from "~/utils/error";
->>>>>>> 91dbb83e
 
 export const loader = async ({ request }: LoaderArgs) => {
   const { userId } = await requireAuthSession(request);
   const { organization, totalAssets, totalLocations } =
     await getUserPersonalOrganizationData({ userId });
-  if (!organization) throw new ShelfStackError({message:"Organization not found"});
+  if (!organization)
+    throw new ShelfStackError({ message: "Organization not found" });
 
   const {
     page,
