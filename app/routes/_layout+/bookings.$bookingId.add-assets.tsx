--- conflicted
+++ resolved
@@ -98,7 +98,6 @@
   });
 };
 
-<<<<<<< HEAD
 export const action = async ({
   context,
   request,
@@ -107,10 +106,7 @@
   const authSession = context.getSession();
   await requirePermision({
     userId: authSession?.userId,
-=======
-export const action = async ({ request, params }: ActionFunctionArgs) => {
-  const { authSession } = await requirePermision(
->>>>>>> 03dca9c9
+
     request,
     entity: PermissionEntity.booking,
     action: PermissionAction.update,
