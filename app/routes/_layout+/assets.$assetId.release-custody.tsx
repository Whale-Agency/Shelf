--- conflicted
+++ resolved
@@ -12,12 +12,9 @@
 import { isFormProcessing } from "~/utils";
 import { sendNotification } from "~/utils/emitter/send-notification.server";
 import { ShelfStackError } from "~/utils/error";
-<<<<<<< HEAD
 import { sendEmail } from "~/utils/mail.server";
-=======
 import { PermissionAction, PermissionEntity } from "~/utils/permissions";
 import { requirePermision } from "~/utils/roles.server";
->>>>>>> 368ae737
 
 export const loader = async ({ request, params }: LoaderFunctionArgs) => {
   await requirePermision(
