--- conflicted
+++ resolved
@@ -28,17 +28,10 @@
 import { requirePermision } from "~/utils/roles.server";
 
 export const action = async ({ request }: ActionFunctionArgs) => {
-<<<<<<< HEAD
-  const { authSession, organizationId } = await requirePermision(
+  const { authSession, organizationId, organizations } = await requirePermision(
     request,
     PermissionEntity.asset,
     PermissionAction.import
-=======
-  const authSession = await requireAuthSession(request);
-  const { organizationId, organizations } = await requireOrganisationId(
-    authSession,
-    request
->>>>>>> 6b92ebc1
   );
   const { userId } = authSession;
 
@@ -92,22 +85,13 @@
 };
 
 export const loader = async ({ request }: LoaderFunctionArgs) => {
-<<<<<<< HEAD
-  const { authSession, organizationId } = await requirePermision(
+  const { authSession, organizationId, organizations } = await requirePermision(
     request,
     PermissionEntity.asset,
     PermissionAction.import
   );
   const { userId } = authSession;
-  await assertUserCanImportAssets({ userId, organizationId });
-=======
-  const authSession = await requireAuthSession(request);
-  const { organizationId, organizations } = await requireOrganisationId(
-    authSession,
-    request
-  );
   await assertUserCanImportAssets({ organizationId, organizations });
->>>>>>> 6b92ebc1
 
   return json({
     header: {
