import {
  type Category,
  type Asset,
  type Tag,
  type Custody,
  OrganizationRoles,
} from "@prisma/client";
import type { LoaderFunctionArgs, MetaFunction } from "@remix-run/node";
import { json } from "@remix-run/node";
import { Link, useLoaderData, useNavigate } from "@remix-run/react";
import { useAtom, useAtomValue } from "jotai";
import { redirect } from "react-router";
import { AssetImage } from "~/components/assets/asset-image";
import { AssetStatusBadge } from "~/components/assets/asset-status-badge";
import { ExportButton } from "~/components/assets/export-button";
import { ImportButton } from "~/components/assets/import-button";
import { ChevronRight, SignIcon } from "~/components/icons";
import Header from "~/components/layout/header";
import type { HeaderData } from "~/components/layout/header/types";
import { Filters, List } from "~/components/list";
import {
  clearCategoryFiltersAtom,
  clearTagFiltersAtom,
  selectedCategoriesAtom,
  selectedTagsAtom,
} from "~/components/list/filters/atoms";
import { CategoryFilters } from "~/components/list/filters/category";
import { TagFilters } from "~/components/list/filters/tag";
import type { ListItemData } from "~/components/list/list-item";
import { Badge } from "~/components/shared/badge";
import { Button } from "~/components/shared/button";
import { CustomTooltip } from "~/components/shared/custom-tooltip";
import { Tag as TagBadge } from "~/components/shared/tag";
import { Td, Th } from "~/components/table";
import { db } from "~/database";
import { useUserIsSelfService } from "~/hooks/user-user-is-self-service";
import { getPaginatedAndFilterableAssets } from "~/modules/asset";
import { commitAuthSession } from "~/modules/auth";
import { getOrganizationTierLimit } from "~/modules/tier";
import { appendToMetaTitle } from "~/utils/append-to-meta-title";
import { userPrefs } from "~/utils/cookies.server";
import { ShelfStackError } from "~/utils/error";
import { isPersonalOrg } from "~/utils/organization";
import { PermissionAction, PermissionEntity } from "~/utils/permissions";
import { requirePermision } from "~/utils/roles.server";
import { canExportAssets, canImportAssets } from "~/utils/subscription";

export interface IndexResponse {
  /** Page number. Starts at 1 */
  page: number;

  /** Items to be loaded per page */
  perPage: number;

  /** Items to be rendered in the list */
  items: ListItemData[];

  categoriesIds?: string[];

  /** Total items - before filtering */
  totalItems: number;

  /** Total pages */
  totalPages: number;

  /** Search string */
  search: string | null;

  /** Next page url - used for pagination */
  next: string;

  /** Prev page url - used for pagination */
  prev: string;

  /** Used so all the default actions can be generate such as empty state, creating and so on */
  modelName: {
    singular: string;
    plural: string;
  };
}

export async function loader({ request }: LoaderFunctionArgs) {
  const {
    authSession,
    organizationId,
    organizations,
    currentOrganization,
    role,
  } = await requirePermision(
    request,
    PermissionEntity.asset,
    PermissionAction.read
  );

  const { userId } = authSession;

  const user = await db.user.findUnique({
    where: {
      id: userId,
    },
    select: {
      firstName: true,
      tier: {
        include: { tierLimit: true },
      },
      userOrganizations: {
        where: {
          userId,
        },
        select: {
          organization: {
            select: {
              id: true,
              name: true,
              type: true,
              owner: {
                select: {
                  tier: {
                    include: { tierLimit: true },
                  },
                },
              },
            },
          },
        },
      },
    },
  });

  const tierLimit = await getOrganizationTierLimit({
    organizationId,
    organizations,
  });

  let {
    search,
    totalAssets,
    perPage,
    page,
    prev,
    next,
    categories,
    tags,
    assets,
    totalPages,
    cookie,
  } = await getPaginatedAndFilterableAssets({
    request,
    organizationId,
  });

  if (totalPages !== 0 && page > totalPages) {
    return redirect("/assets");
  }

  if (!assets) {
    throw new ShelfStackError({
      title: "Hey!",
      message: `No assets found`,
      status: 404,
    });
  }

  if (role === OrganizationRoles.SELF_SERVICE) {
    /**
     * For self service users we dont return the assets that are not available to book
     */
    assets = assets.filter((a) => a.availableToBook);
  }

  const header: HeaderData = {
    title: isPersonalOrg(currentOrganization)
      ? user?.firstName
        ? `${user.firstName}'s inventory`
        : `Your inventory`
      : currentOrganization?.name
      ? `${currentOrganization?.name}'s inventory`
      : "Your inventory",
  };

  const modelName = {
    singular: "asset",
    plural: "assets",
  };

  return json(
    {
      header,
      items: assets,
      categories,
      tags,
      search,
      page,
      totalItems: totalAssets,
      perPage,
      totalPages,
      next,
      prev,
      modelName,
      canExportAssets: canExportAssets(tierLimit),
      canImportAssets: canImportAssets(tierLimit),
      searchFieldLabel: "Search assets",
      searchFieldTooltip: {
        title: "Search your asset database",
        text: "Search assets based on asset name or description, category, tag, location, custodian name. Simply separate your keywords by a space: 'Laptop lenovo 2020'.",
      },
    },
    {
      headers: [
        ["Set-Cookie", await userPrefs.serialize(cookie)],
        [
          "Set-Cookie",
          await commitAuthSession(request, {
            authSession,
          }),
        ],
      ],
    }
  );
}

export const meta: MetaFunction<typeof loader> = ({ data }) => [
  { title: appendToMetaTitle(data.header.title) },
];

export default function AssetIndexPage() {
  const navigate = useNavigate();
  const { canExportAssets, canImportAssets } = useLoaderData<typeof loader>();
  const selectedCategories = useAtomValue(selectedCategoriesAtom);
  const [, clearCategoryFilters] = useAtom(clearCategoryFiltersAtom);

  const selectedTags = useAtomValue(selectedTagsAtom);
  const [, clearTagFilters] = useAtom(clearTagFiltersAtom);

  const hasFiltersToClear =
    selectedCategories.items.length > 0 || selectedTags.items.length > 0;

  const handleClearFilters = () => {
    clearCategoryFilters();
    clearTagFilters();
  };

  const isSelfService = useUserIsSelfService();

  return (
    <>
      <Header>
        {!isSelfService ? (
          <>
            <ExportButton canExportAssets={canExportAssets} />
            <ImportButton canImportAssets={canImportAssets} />
            <Button
              to="new"
              role="link"
              aria-label={`new asset`}
              icon="asset"
              data-test-id="createNewAsset"
            >
              New Asset
            </Button>
          </>
        ) : null}
      </Header>
      <div className="mt-8 flex flex-1 flex-col md:mx-0 md:gap-2">
        <Filters>
          <div className="flex items-center justify-around gap-6 md:justify-end">
            {hasFiltersToClear ? (
              <div className="hidden gap-6 md:flex">
                <Button
                  as="button"
                  onClick={handleClearFilters}
                  variant="link"
                  className="block max-w-none font-normal  text-gray-500 hover:text-gray-600"
                >
                  Clear all filters
                </Button>
                <div className="text-gray-500"> | </div>
              </div>
            ) : null}
            <CategoryFilters />
            <TagFilters />
          </div>
        </Filters>
        <List
          ItemComponent={ListAssetContent}
          navigate={(itemId) => navigate(itemId)}
          className=" overflow-x-visible md:overflow-x-auto"
          headerChildren={
            <>
              <Th className="hidden md:table-cell">Category</Th>
              <Th className="hidden md:table-cell">Tags</Th>
              {!isSelfService ? (
                <Th className="hidden md:table-cell">Custodian</Th>
              ) : null}
              <Th className="hidden md:table-cell">Location</Th>
            </>
          }
        />
      </div>
    </>
  );
}

const ListAssetContent = ({
  item,
}: {
  item: Asset & {
    category?: Category;
    tags?: Tag[];
    custody: Custody & {
      custodian: {
        name: string;
        user?: {
          profilePicture: string | null;
        };
      };
      template: {
        signatureRequired: boolean;
      };
    };
    location: {
      name: string;
    };
  };
}) => {
  const { category, tags, custody, location } = item;
  const isSelfService = useUserIsSelfService();

  return (
    <>
      {/* Item */}
      <Td className="w-full whitespace-normal p-0 md:p-0">
        <div className="flex justify-between gap-3 p-4 md:justify-normal md:px-6">
          <div className="flex items-center gap-3">
            <div className="flex size-12 shrink-0 items-center justify-center">
              <AssetImage
                asset={{
                  assetId: item.id,
                  mainImage: item.mainImage,
                  mainImageExpiration: item.mainImageExpiration,
                  alt: item.title,
                }}
                className="size-full rounded-[4px] border object-cover"
              />
            </div>
            <div className="min-w-[130px]">
              <span className="word-break mb-1 block font-medium">
                {item.title}
              </span>
<<<<<<< HEAD
              <div className="flex items-center gap-x-1">
                <Badge
                  color={item.status === "AVAILABLE" ? "#12B76A" : "#2E90FA"}
                >
                  {userFriendlyAssetStatus(item.status)}
                </Badge>
                {item.custody?.template?.signatureRequired &&
                  !item.custody.templateSigned && (
                    <CustomTooltip
                      content={
                        <div className="flex flex-col gap-y-2 p-3">
                          <span className="text-sm text-gray-700">
                            Awaiting signature to complete custody assignment
                          </span>
                          <span className="text-sm text-gray-500">
                            Asset status will change after signing. To cancel
                            custody assignment, choose{" "}
                            <span className="font-semibold text-gray-600">
                              Release custody
                            </span>{" "}
                            action
                          </span>
                        </div>
                      }
                    >
                      <Link
                        className="rounded-full bg-gray-200 p-1"
                        to={`${item.id}/share-template`}
                      >
                        <SignIcon />
                      </Link>
                    </CustomTooltip>
                  )}
=======
              <div>
                <AssetStatusBadge
                  status={item.status}
                  availableToBook={item.availableToBook}
                />
>>>>>>> 368ae737
              </div>
            </div>
          </div>

          <button className="block md:hidden">
            <ChevronRight />
          </button>
        </div>
      </Td>

      {/* Category */}
      <Td className="hidden md:table-cell">
        {category ? (
          <Badge color={category.color} withDot={false}>
            {category.name}
          </Badge>
        ) : (
          <Badge color={"#808080"} withDot={false}>
            {"Uncategorized"}
          </Badge>
        )}
      </Td>

      {/* Tags */}
      <Td className="hidden text-left md:table-cell">
        <ListItemTagsColumn tags={tags} />
      </Td>

      {/* Custodian */}
      {!isSelfService ? (
        <Td className="hidden md:table-cell">
          {custody ? (
            <GrayBadge>
              <>
                {custody.custodian?.user ? (
                  <img
                    src={
                      custody.custodian?.user?.profilePicture ||
                      "/images/default_pfp.jpg"
                    }
                    className="mr-1 size-4 rounded-full"
                    alt=""
                  />
                ) : null}
                <span className="mt-[1px]">{custody.custodian.name}</span>
              </>
            </GrayBadge>
          ) : null}
        </Td>
      ) : null}

      {/* Location */}
      <Td className="hidden md:table-cell">
        {location?.name ? <GrayBadge>{location.name}</GrayBadge> : null}
      </Td>
    </>
  );
};

const ListItemTagsColumn = ({ tags }: { tags: Tag[] | undefined }) => {
  const visibleTags = tags?.slice(0, 2);
  const remainingTags = tags?.slice(2);

  return tags && tags?.length > 0 ? (
    <div className="">
      {visibleTags?.map((tag) => (
        <TagBadge key={tag.name} className="mr-2">
          {tag.name}
        </TagBadge>
      ))}
      {remainingTags && remainingTags?.length > 0 ? (
        <TagBadge
          className="mr-2 w-6 text-center"
          title={`${remainingTags?.map((t) => t.name).join(", ")}`}
        >
          {`+${tags.length - 2}`}
        </TagBadge>
      ) : null}
    </div>
  ) : null;
};

const GrayBadge = ({
  children,
}: {
  children: string | JSX.Element | JSX.Element[];
}) => (
  <span className="inline-flex w-max items-center justify-center rounded-2xl bg-gray-100 px-2 py-[2px] text-center text-[12px] font-medium text-gray-700">
    {children}
  </span>
);<|MERGE_RESOLUTION|>--- conflicted
+++ resolved
@@ -347,13 +347,11 @@
               <span className="word-break mb-1 block font-medium">
                 {item.title}
               </span>
-<<<<<<< HEAD
               <div className="flex items-center gap-x-1">
-                <Badge
-                  color={item.status === "AVAILABLE" ? "#12B76A" : "#2E90FA"}
-                >
-                  {userFriendlyAssetStatus(item.status)}
-                </Badge>
+                <AssetStatusBadge
+                  status={item.status}
+                  availableToBook={item.availableToBook}
+                />
                 {item.custody?.template?.signatureRequired &&
                   !item.custody.templateSigned && (
                     <CustomTooltip
@@ -381,13 +379,6 @@
                       </Link>
                     </CustomTooltip>
                   )}
-=======
-              <div>
-                <AssetStatusBadge
-                  status={item.status}
-                  availableToBook={item.availableToBook}
-                />
->>>>>>> 368ae737
               </div>
             </div>
           </div>
