import type { LoaderFunctionArgs } from "@remix-run/node";
<<<<<<< HEAD
import { Link, Outlet } from "@remix-run/react";
import { ErrorContent } from "~/components/errors";

// import { requireAuthSession } from "~/modules/auth";

export async function loader({ request }: LoaderFunctionArgs) {
  // @ts-expect-error @TODO - update to use new method
  await requireAuthSession(request);
=======
import { Link, Outlet, redirect } from "@remix-run/react";

export async function loader({ context }: LoaderFunctionArgs) {
  const authSession = context.getSession();
  const { userId } = authSession;

  if (!userId) {
    return redirect("/login");
  }
>>>>>>> 6009222d

  return null;
}

export const handle = {
  breadcrumb: () => <Link to="/settings/template">Templates</Link>,
};

export default function TemplatesIndex() {
  return <Outlet />;
<<<<<<< HEAD
}

export const ErrorBoundary = () => <ErrorContent />;
=======
}
>>>>>>> 6009222d
<|MERGE_RESOLUTION|>--- conflicted
+++ resolved
@@ -1,24 +1,13 @@
 import type { LoaderFunctionArgs } from "@remix-run/node";
-<<<<<<< HEAD
-import { Link, Outlet } from "@remix-run/react";
-import { ErrorContent } from "~/components/errors";
-
-// import { requireAuthSession } from "~/modules/auth";
-
-export async function loader({ request }: LoaderFunctionArgs) {
-  // @ts-expect-error @TODO - update to use new method
-  await requireAuthSession(request);
-=======
 import { Link, Outlet, redirect } from "@remix-run/react";
 
-export async function loader({ context }: LoaderFunctionArgs) {
+export function loader({ context }: LoaderFunctionArgs) {
   const authSession = context.getSession();
   const { userId } = authSession;
 
   if (!userId) {
     return redirect("/login");
   }
->>>>>>> 6009222d
 
   return null;
 }
@@ -29,10 +18,4 @@
 
 export default function TemplatesIndex() {
   return <Outlet />;
-<<<<<<< HEAD
-}
-
-export const ErrorBoundary = () => <ErrorContent />;
-=======
-}
->>>>>>> 6009222d
+}