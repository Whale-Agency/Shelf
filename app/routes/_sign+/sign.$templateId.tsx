--- conflicted
+++ resolved
@@ -4,63 +4,28 @@
 import type { ActionFunctionArgs, LoaderFunctionArgs } from "@remix-run/node";
 import { json, redirect } from "@remix-run/node";
 import { useLoaderData, useSearchParams } from "@remix-run/react";
-import { ca } from "date-fns/locale";
 import resolveConfig from "tailwindcss/resolveConfig";
 import { Button } from "~/components/shared/button";
 import Agreement from "~/components/sign/agreement";
 import AgreementPopup, {
   AGREEMENT_POPUP_VISIBLE,
 } from "~/components/sign/agreement-popup";
-<<<<<<< HEAD
+
 import { db } from "~/database/db.server";
 import { createNote, getAsset } from "~/modules/asset/service.server";
-=======
-import { db } from "~/database";
-import { createNote, getAsset } from "~/modules/asset";
-import {
-  ENABLE_PREMIUM_FEATURES,
-  ShelfError,
-  assertIsPost,
-  error,
-  makeShelfError,
-} from "~/utils";
->>>>>>> 6009222d
 import {
   initializePerPageCookieOnLayout,
   setCookie,
   userPrefs,
 } from "~/utils/cookies.server";
 import { sendNotification } from "~/utils/emitter/send-notification.server";
-<<<<<<< HEAD
 import { ENABLE_PREMIUM_FEATURES } from "~/utils/env";
-import { ShelfError } from "~/utils/error";
-import tailwindConfig from "../../../tailwind.config";
-
-export const loader = async ({ request }: LoaderFunctionArgs) => {
-  // @ts-expect-error @TODO - update to use new method
-  const authSession = await requireAuthSession(request);
-  // @TODO - we need to look into doing a select as we dont want to expose all data always
-  const user = authSession
-    ? await db.user.findUnique({
-        where: { email: authSession.email.toLowerCase() },
-        include: {
-          roles: true,
-          organizations: {
-            select: {
-              id: true,
-              name: true,
-              type: true,
-              imageId: true,
-            },
-          },
-          userOrganizations: {
-            where: {
-              userId: authSession.userId,
-            },
-            select: {
-              organization: true,
-=======
-import { PermissionAction, PermissionEntity } from "~/utils/permissions";
+import { makeShelfError, ShelfError } from "~/utils/error";
+import { error } from "~/utils/http.server";
+import {
+  PermissionAction,
+  PermissionEntity,
+} from "~/utils/permissions/permission.validator.server";
 import { requirePermission } from "~/utils/roles.server";
 import tailwindConfig from "../../../tailwind.config";
 
@@ -69,7 +34,7 @@
   const { userId } = authSession;
 
   try {
-    // @TODO - we need to look into doing a select as we dont want to expose all data always
+    // @TODO - this is not correct and should not be needed to be handled like this. The middleware will take care of this as long as its a private route
     const user = authSession
       ? await db.user.findUnique({
           where: { email: authSession.email.toLowerCase() },
@@ -82,12 +47,12 @@
                 type: true,
                 imageId: true,
               },
->>>>>>> 6009222d
             },
           },
         })
       : undefined;
 
+    // @TODO - this is not needed
     if (!user) {
       return redirect("/login");
     }
@@ -98,22 +63,7 @@
 
     const cookie = await initializePerPageCookieOnLayout(request);
 
-<<<<<<< HEAD
-  const assigneeId = new URL(request.url).searchParams.get("assigneeId");
-  const assetId = new URL(request.url).searchParams.get("assetId");
-  // const templateId = params.templateId;
-  const userId = user?.id;
-  // @ts-expect-error @TODO - update to use new method
-
-  const { organizationId } = await requireOrganisationId(authSession, request);
-
-  if (!assetId || !assigneeId) {
-    // @ts-expect-error @TODO - update to use new method
-    throw new ShelfError({
-      message: "Malformed URL",
-      status: 400,
-      title: "Malformed URL",
-=======
+    // @TODO - this is the right way to handle searchParams
     const assigneeId = new URL(request.url).searchParams.get("assigneeId");
     const assetId = new URL(request.url).searchParams.get("assetId");
     // const templateId = params.templateId;
@@ -124,25 +74,9 @@
       request,
       entity: PermissionEntity.template,
       action: PermissionAction.read,
->>>>>>> 6009222d
-    });
-
-<<<<<<< HEAD
-  if (userId !== assigneeId) {
-    // @ts-expect-error @TODO - update to use new method
-    throw new ShelfError({
-      message: "Unauthorized",
-      status: 401,
-      title: "Unauthorized",
-=======
-    await requirePermission({
-      userId: authSession.userId,
-      request,
-      entity: PermissionEntity.template,
-      action: PermissionAction.read,
->>>>>>> 6009222d
-    });
-
+    });
+
+    // @TODO - See comment above
     if (!assetId || !assigneeId) {
       throw new ShelfError({
         cause: null,
@@ -163,25 +97,12 @@
       });
     }
 
-<<<<<<< HEAD
-  // @TODO needs fixing -
-  // @ts-ignore
-  const custody = asset.custody as Custody;
-
-  if (!custody) {
-    // @ts-expect-error @TODO - update to use new method
-    throw new ShelfError({
-      message: "Custody not found",
-      status: 404,
-      title: "Custody not found",
-    });
-  }
-=======
     const asset = await getAsset({
       id: assetId,
       organizationId,
     });
 
+    // @TODO - this is not correct and is already handled inside getAsset
     if (!asset) {
       throw new ShelfError({
         cause: null,
@@ -194,7 +115,6 @@
     // @TODO needs fixing -
     // @ts-ignore
     const custody = asset.custody as Custody;
->>>>>>> 6009222d
 
     if (!custody) {
       throw new ShelfError({
@@ -205,37 +125,6 @@
       });
     }
 
-<<<<<<< HEAD
-  if (!template) {
-    // @ts-expect-error @TODO - update to use new method
-    throw new ShelfError({
-      message: "Template not found",
-      status: 404,
-      title: "Template not found",
-    });
-  }
-
-  return json(
-    {
-      user,
-      currentOrganizationId: organizationId,
-      enablePremium: ENABLE_PREMIUM_FEATURES,
-      custody,
-      template,
-      isAdmin: user?.roles.some((role) => role.name === Roles["ADMIN"]),
-    },
-    {
-      headers: [
-        setCookie(await userPrefs.serialize(cookie)),
-
-        setCookie(
-          // @ts-expect-error @TODO - update to use new method
-          await commitAuthSession(request, {
-            authSession,
-          })
-        ),
-      ],
-=======
     // @ts-ignore
     const template = custody.template as Template;
 
@@ -246,7 +135,6 @@
         status: 404,
         label: "Template",
       });
->>>>>>> 6009222d
     }
 
     return json(
@@ -268,23 +156,15 @@
   }
 };
 
-<<<<<<< HEAD
-export async function action({ request }: ActionFunctionArgs) {
-  // @ts-expect-error @TODO - update to use new method
-  assertIsPost(request);
-
-  // @ts-expect-error @TODO - update to use new method
-  const authSession = await requireAuthSession(request);
-  const userId = authSession.userId;
-=======
 export async function action({ context, request }: ActionFunctionArgs) {
-  assertIsPost(request);
+  // @TODO - this needs to be handled in the new way
+  // assertIsPost(request);
   const authSession = context.getSession();
   const { userId } = authSession;
->>>>>>> 6009222d
 
   try {
     const user = await db.user
+      // @TODO - needs to use findUniqueOrThrow
       .findUnique({
         where: {
           id: userId,
@@ -303,20 +183,7 @@
         });
       });
 
-<<<<<<< HEAD
-  // @ts-expect-error @TODO - update to use new method
-  if (!user) throw new ShelfError({ message: "User not found" });
-
-  const assetId = new URL(request.url).searchParams.get("assetId");
-  if (!assetId) {
-    // @ts-expect-error @TODO - update to use new method
-    throw new ShelfError({
-      message: "Malformed URL",
-      status: 400,
-      title: "Malformed URL",
-    });
-  }
-=======
+    // @TODO - see above
     if (!user)
       throw new ShelfError({
         cause: null,
@@ -325,6 +192,7 @@
         label: "User",
       });
 
+    // @TODO - needs to be handled in the new way
     const assetId = new URL(request.url).searchParams.get("assetId");
     if (!assetId) {
       throw new ShelfError({
@@ -334,22 +202,12 @@
         label: "Assets",
       });
     }
->>>>>>> 6009222d
-
+
+    // @TODO - needs to be handled in the new way
     const formData = await request.clone().formData();
     const signatureText = formData.get("signatureText") as string;
     const signatureImage = formData.get("signatureImage") as string;
 
-<<<<<<< HEAD
-  if (!signatureText && !signatureImage) {
-    // @ts-expect-error @TODO - update to use new method
-    throw new ShelfError({
-      message: "Signature required",
-      status: 400,
-      title: "Signature required",
-    });
-  }
-=======
     if (!signatureText && !signatureImage) {
       throw new ShelfError({
         cause: null,
@@ -358,9 +216,9 @@
         label: "Template",
       });
     }
->>>>>>> 6009222d
 
     // Update the custody record
+    // @TODO - needs to be caught
     await db.custody.update({
       where: {
         assetId,
@@ -373,6 +231,7 @@
     });
 
     // Update the asset status
+    // @TODO - needs to be caught
     await db.asset.update({
       where: {
         id: assetId,
@@ -398,20 +257,11 @@
       assetId: assetId,
     });
 
-<<<<<<< HEAD
-  return redirect(`/assets/${assetId}`, {
-    headers: {
-      // @ts-expect-error @TODO - update to use new method
-      "Set-Cookie": await commitAuthSession(request, { authSession }),
-    },
-  });
-=======
     return redirect(`/assets/${assetId}`);
   } catch (cause) {
     const reason = makeShelfError(cause, { userId });
     throw json(error(reason), { status: reason.status });
   }
->>>>>>> 6009222d
 }
 
 export default function Sign() {
