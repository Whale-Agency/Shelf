--- conflicted
+++ resolved
@@ -210,18 +210,16 @@
 1. Create a bucket called `assets`
 2. Implement a policy for `SELECT`, `INSERT`, `UPDATE` & `DELETE`. The policy expression is: `((bucket_id = 'assets'::text) AND ((storage.foldername(name))[1] = (auth.uid())::text))` and target roles should be set to `authenticated`
 
-<<<<<<< HEAD
 ### Templates
 
 1. Create a bucket called `templates`
 2. Make it a public bucket
 3. Implement a policy for `SELECT`, `INSERT`, `UPDATE` & `DELETE`. The policy expression is: `((bucket_id = 'templates'::text) AND ((storage.foldername(name))[1] = (auth.uid())::text))` and target roles should be set to `authenticated`
-=======
+
 ### Kits
 
 1. Create a bucket called `kits`
 2. Implement a policy for `SELECT`, `INSERT`, `UPDATE` & `DELETE`. The policy expression is: `((bucket_id = 'kits'::text) AND ((storage.foldername(name))[1] = (auth.uid())::text))` and target roles should be set to `authenticated`
->>>>>>> c05a95be
 
 ## GitHub Actions
 
