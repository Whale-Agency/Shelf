--- conflicted
+++ resolved
@@ -41,27 +41,18 @@
     "precommit": "npm run db:generate-type && npm run lint:fix && npm run format && npm run typecheck"
   },
   "dependencies": {
-<<<<<<< HEAD
     "@hono/node-server": "^1.8.2",
-=======
-    "@hono/node-server": "^1.8.0",
->>>>>>> 6009222d
     "@markdoc/markdoc": "^0.4.0",
     "@paralleldrive/cuid2": "^2.2.2",
     "@prisma/client": "^5.9.1",
     "@radix-ui/react-alert-dialog": "^1.0.5",
     "@radix-ui/react-checkbox": "^1.0.4",
-<<<<<<< HEAD
     "@radix-ui/react-dropdown-menu": "2.0.6",
-=======
-    "@radix-ui/react-dropdown-menu": "2.0.4",
->>>>>>> 6009222d
     "@radix-ui/react-hover-card": "^1.0.7",
     "@radix-ui/react-icons": "^1.3.0",
     "@radix-ui/react-popover": "^1.0.7",
     "@radix-ui/react-select": "2.0.0",
     "@radix-ui/react-switch": "^1.0.3",
-<<<<<<< HEAD
     "@radix-ui/react-tabs": "1.0.4",
     "@radix-ui/react-toast": "1.1.5",
     "@radix-ui/react-tooltip": "^1.0.7",
@@ -69,17 +60,8 @@
     "@remix-run/node": "2.8.1",
     "@remix-run/react": "2.8.1",
     "@remix-run/serve": "2.8.1",
-=======
-    "@radix-ui/react-tabs": "1.0.3",
-    "@radix-ui/react-toast": "1.1.3",
-    "@radix-ui/react-tooltip": "^1.0.7",
-    "@react-email/components": "0.0.14",
     "@react-pdf-viewer/core": "^3.12.0",
     "@remix-run/css-bundle": "2.5.1",
-    "@remix-run/node": "2.5.1",
-    "@remix-run/react": "2.5.1",
-    "@remix-run/serve": "2.5.1",
->>>>>>> 6009222d
     "@sentry/remix": "^7.101.0",
     "@stripe/react-stripe-js": "^2.5.0",
     "@stripe/stripe-js": "^3.0.2",
@@ -154,10 +136,7 @@
     "@types/react": "^18.2.55",
     "@types/react-dom": "^18.2.19",
     "@types/react-signature-canvas": "^1.0.5",
-<<<<<<< HEAD
     "@types/ua-parser-js": "^0.7.39",
-=======
->>>>>>> 6009222d
     "@vitejs/plugin-react": "^4.2.1",
     "@vitest/coverage-v8": "^1.4.0",
     "autoprefixer": "^10.4.19",
