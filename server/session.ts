--- conflicted
+++ resolved
@@ -1,12 +1,7 @@
-<<<<<<< HEAD
 import type { CookieOptions } from "@remix-run/node";
 import { createSessionStorage } from "@remix-run/node";
 import { z } from "zod";
-import { db } from "~/database";
-=======
-import { createCookieSessionStorage } from "@remix-run/node";
-import { env } from "~/utils/env";
->>>>>>> a9117b0d
+import { db } from "~/database/db.server";
 
 export type AuthSession = {
   accessToken: string;
@@ -25,7 +20,20 @@
 
 export type FlashData = { errorMessage: string };
 
-<<<<<<< HEAD
+/** Creates a session storage */
+// export function createSessionStorage() {
+//   return createCookieSessionStorage({
+//     cookie: {
+//       name: "__authSession",
+//       httpOnly: true,
+//       path: "/",
+//       sameSite: "lax",
+//       secrets: [env.SESSION_SECRET],
+//       secure: env.NODE_ENV === "production",
+//     },
+//   });
+// }
+
 const sessionSchema = z
   .object({
     auth: z.object({
@@ -69,18 +77,6 @@
     },
     async deleteData(id) {
       await db.session.delete({ where: { id } });
-=======
-/** Creates a session storage */
-export function createSessionStorage() {
-  return createCookieSessionStorage({
-    cookie: {
-      name: "__authSession",
-      httpOnly: true,
-      path: "/",
-      sameSite: "lax",
-      secrets: [env.SESSION_SECRET],
-      secure: env.NODE_ENV === "production",
->>>>>>> a9117b0d
     },
   });
 }